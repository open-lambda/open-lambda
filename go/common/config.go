--- conflicted
+++ resolved
@@ -4,14 +4,11 @@
 	"encoding/json"
 	"fmt"
 	"io/ioutil"
-<<<<<<< HEAD
-	"log"
-	"os"
-=======
 	"log/slog"
->>>>>>> 9b8b02b6
 	"path"
 	"path/filepath"
+	"os"
+	"log"
 	"syscall"
 
 	"github.com/urfave/cli/v2"
