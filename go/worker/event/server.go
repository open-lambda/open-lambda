--- conflicted
+++ resolved
@@ -430,11 +430,7 @@
 		}
 	}
 
-<<<<<<< HEAD
-	WriteFinalStats(pidPath, backend)
-=======
 	WriteFinalStats()
->>>>>>> 5afe36d8
 
 	// return an error if we shutdown due to server error
 	if !isKillSignal {
