# OpenLambda

<<<<<<< HEAD
OpenLambda is an Apache-licensed serverless computing project, written in Go and based on Linux containers.
The primary goal of OpenLambda is to enable exploration of new approaches to serverless computing.
Our research agenda is described in more detail in a [HotCloud '16 paper](https://www.usenix.org/system/files/conference/hotcloud16/hotcloud16_hendrickson.pdf).
=======
OpenLambda is an Apache-licensed serverless computing project, written
in Go and based on Linux containers.  The primary goal of OpenLambda
is to enable exploration of new approaches to serverless computing.
Our research agenda is described in more detail in a [HotCloud '16
paper](https://www.usenix.org/system/files/conference/hotcloud16/hotcloud16_hendrickson.pdf).
>>>>>>> cb90a182

## Build and Test

<<<<<<< HEAD
OpenLambda relies heavily on operations that require root privilege.
To simplify this, we suggest that you run all commands as the root user.
OpenLambda is only actively tested on Ubuntu 20.04 LTS and Docker 20.10.

### Build and Test
Make sure you have all basic dependencies installed:
```
apt install docker.io llvm-11-dev libclang-common-11-dev build-essential python3 golang
```

Further, you need to have a recent nightly version of Rust, the wasm32 toolchain, and the `cross` tool installed. The easiest way to do this is.
```
curl --proto '=https' --tlsv1.2 -sSf https://sh.rustup.rs | sh -s -- -y --default-toolchain=nightly
source $HOME/.cargo/env
rustup target add wasm32-unknown-unknown
cargo install cross
```

Finally, add your user to the docker group to enable cross-compilation of native binaries to open-lambda's environment. Do not forget to restart your shell/session afterwards!
```
gpasswd -a $username docker
```
=======
OpenLambda relies heavily on operations that require root
privilege. To simplify this, we suggest that you run all commands as
the root user.  OpenLambda is only actively tested on Ubuntu 20.04 LTS
(AWS AMI `ami-0fb653ca2d3203ac1`, in particular).  On Ubuntu 20.04
LTS, you can install the following.

```
apt update
apt upgrade -y
apt update
apt remove -y unattended-upgrades

apt install -y python3-pip make gcc docker.io curl
pip3 install boto3

wget -q -O /tmp/go1.17.6.linux-amd64.tar.gz https://dl.google.com/go/go1.17.6.linux-amd64.tar.gz
tar -C /usr/local -xzf /tmp/go1.17.6.linux-amd64.tar.gz
ln -s /usr/local/go/bin/go /usr/bin/go
```

We recommend syncing to a commit that passes our daily tests:
https://s3.us-east-2.amazonaws.com/open-lambda-public/tests.html.
>>>>>>> cb90a182

You can build the `ol` and other resources with just `make`.  Then
make sure it passes the tests:

```
make test-all
```

### Getting Started

You can create a new OL environment with the following comment:

```
./ol new
```

This creates a directory named `default-ol` with various OL resources.
You can create an OL environment at another location by passing a
`-path=DIRNAME` to the `new` command.

Default config settings were saved to `./default-ol/config.json`.  Modify
them if you wish, then start an OL worker (if you used `-path` above,
use it again with the `worker` command):

```
./ol worker
```

In another terminal, make sure the worker is running with `./ol
status`.

Now save the following to `./default-ol/registry/echo.py`:

```python
def f(event):
    return event
```

Now invoke your lambda (the result should be the same as the POST body):

```
curl -X POST localhost:5000/run/echo -d '{"hello": "world"}'
```

When you're done, just kill the worker with `ctrl-C`.  If you want to
run the worker in detached mode (i.e., in the background), just start
it again with the `-d` flag:

```
./ol worker -d
```

You can shutdown a detached worker like this:

```
./ol kill
```

## License

This project is licensed under the Apache License - see the [LICENSE.md](LICENSE.md) file for details.<|MERGE_RESOLUTION|>--- conflicted
+++ resolved
@@ -1,29 +1,31 @@
 # OpenLambda
 
-<<<<<<< HEAD
-OpenLambda is an Apache-licensed serverless computing project, written in Go and based on Linux containers.
-The primary goal of OpenLambda is to enable exploration of new approaches to serverless computing.
-Our research agenda is described in more detail in a [HotCloud '16 paper](https://www.usenix.org/system/files/conference/hotcloud16/hotcloud16_hendrickson.pdf).
-=======
 OpenLambda is an Apache-licensed serverless computing project, written
 in Go and based on Linux containers.  The primary goal of OpenLambda
 is to enable exploration of new approaches to serverless computing.
 Our research agenda is described in more detail in a [HotCloud '16
 paper](https://www.usenix.org/system/files/conference/hotcloud16/hotcloud16_hendrickson.pdf).
->>>>>>> cb90a182
 
 ## Build and Test
 
-<<<<<<< HEAD
-OpenLambda relies heavily on operations that require root privilege.
-To simplify this, we suggest that you run all commands as the root user.
-OpenLambda is only actively tested on Ubuntu 20.04 LTS and Docker 20.10.
+OpenLambda relies heavily on operations that require root
+privilege. To simplify this, we suggest that you run all commands as
+the root user.  OpenLambda is only actively tested on Ubuntu 20.04 LTS
+(AWS AMI `ami-0fb653ca2d3203ac1`, in particular).
 
 ### Build and Test
 Make sure you have all basic dependencies installed:
 ```
-apt install docker.io llvm-11-dev libclang-common-11-dev build-essential python3 golang
+apt install docker.io llvm-11-dev libclang-common-11-dev build-essential python3
 ```
+
+For a recent version of go, run the following:
+```
+wget -q -O /tmp/go1.17.6.linux-amd64.tar.gz https://dl.google.com/go/go1.17.6.linux-amd64.tar.gz
+tar -C /usr/local -xzf /tmp/go1.17.6.linux-amd64.tar.gz
+ln -s /usr/local/go/bin/go /usr/bin/go
+```
+
 
 Further, you need to have a recent nightly version of Rust, the wasm32 toolchain, and the `cross` tool installed. The easiest way to do this is.
 ```
@@ -36,31 +38,11 @@
 Finally, add your user to the docker group to enable cross-compilation of native binaries to open-lambda's environment. Do not forget to restart your shell/session afterwards!
 ```
 gpasswd -a $username docker
-```
-=======
-OpenLambda relies heavily on operations that require root
-privilege. To simplify this, we suggest that you run all commands as
-the root user.  OpenLambda is only actively tested on Ubuntu 20.04 LTS
-(AWS AMI `ami-0fb653ca2d3203ac1`, in particular).  On Ubuntu 20.04
-LTS, you can install the following.
 
-```
-apt update
-apt upgrade -y
-apt update
-apt remove -y unattended-upgrades
-
-apt install -y python3-pip make gcc docker.io curl
-pip3 install boto3
-
-wget -q -O /tmp/go1.17.6.linux-amd64.tar.gz https://dl.google.com/go/go1.17.6.linux-amd64.tar.gz
-tar -C /usr/local -xzf /tmp/go1.17.6.linux-amd64.tar.gz
-ln -s /usr/local/go/bin/go /usr/bin/go
 ```
 
 We recommend syncing to a commit that passes our daily tests:
 https://s3.us-east-2.amazonaws.com/open-lambda-public/tests.html.
->>>>>>> cb90a182
 
 You can build the `ol` and other resources with just `make`.  Then
 make sure it passes the tests:
