--- conflicted
+++ resolved
@@ -1,17 +1,11 @@
 FROM ubuntu:focal
 
-<<<<<<< HEAD
-RUN apt-get update
+RUN apt-get -y --fix-missing update
 RUN apt-get -y install wget apt-transport-https curl clang
-RUN apt-get -y install python3 python3-dev build-essential g++ python-is-python3
-RUN apt-get -y install python3-virtualenv python3-tornado python3-pip python3-requests
-=======
-RUN apt-get -y --fix-missing update
-RUN apt-get -y install wget apt-transport-https
-RUN apt-get -y install python3 python3-dev python3-pip build-essential libseccomp-dev
+RUN apt-get -y install python3 python3-dev python3-pip python-is-python3
+RUN apt-get -y install build-essential libseccomp-dev
 RUN pip3 install --upgrade pip
 RUN pip3 install virtualenv requests tornado==6.1.0
->>>>>>> cb90a182
 
 RUN mkdir /runtimes
 
