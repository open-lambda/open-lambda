--- conflicted
+++ resolved
@@ -5,21 +5,17 @@
 	"fmt"
 	"io/ioutil"
 	"log"
-<<<<<<< HEAD
 	"os"
 
 	"github.com/Azure/azure-sdk-for-go/sdk/resourcemanager/compute/armcompute"
 	"github.com/Azure/azure-sdk-for-go/sdk/resourcemanager/network/armnetwork"
 	"github.com/Azure/azure-sdk-for-go/sdk/resourcemanager/resources/armresources"
-=======
 	"github.com/open-lambda/open-lambda/ol/boss/cloudvm"
->>>>>>> 845dd6fe
 )
 
 var Conf *Config
 
 type Config struct {
-<<<<<<< HEAD
 	Platform   string      `json:"platform"`
 	Scaling    string      `json:"scaling"`
 	API_key    string      `json:"api_key"`
@@ -144,30 +140,22 @@
 }
 
 type GcpConfig struct {
-=======
-	Platform   string              `json:"platform"`
-	Scaling    string              `json:"scaling"`
-	API_key    string              `json:"api_key"`
-	Boss_port  string              `json:"boss_port"`
-	Worker_Cap int                 `json:"worker_cap"`
-	Gcp        *cloudvm.GcpConfig  `json:"gcp"`
->>>>>>> 845dd6fe
+	Platform   string             `json:"platform"`
+	Scaling    string             `json:"scaling"`
+	API_key    string             `json:"api_key"`
+	Boss_port  string             `json:"boss_port"`
+	Worker_Cap int                `json:"worker_cap"`
+	Gcp        *cloudvm.GcpConfig `json:"gcp"`
 }
 
 func LoadDefaults() error {
 	Conf = &Config{
 		Platform:   "mock",
 		Scaling:    "manual",
-<<<<<<< HEAD
 		API_key:    "abc", // TODO
 		Boss_port:  "5000",
-		Worker_Cap: 20,
-=======
-		API_key:    "abc", // TODO: autogenerate a random key
-		Boss_port:  "5000",
 		Worker_Cap: 4,
-		Gcp: cloudvm.GetGcpConfigDefaults(),
->>>>>>> 845dd6fe
+		Gcp:        cloudvm.GetGcpConfigDefaults(),
 	}
 
 	return checkConf()
@@ -192,11 +180,7 @@
 }
 
 func checkConf() error {
-<<<<<<< HEAD
-	if Conf.Scaling != "manual" && Conf.Scaling != "auto" {
-=======
 	if Conf.Scaling != "manual" && Conf.Scaling != "threshold-scaler" {
->>>>>>> 845dd6fe
 		return fmt.Errorf("Scaling type '%s' not implemented", Conf.Scaling)
 	}
 
