package boss

import (
	"encoding/json"
	"fmt"
	"io"
	"log"
	"net/http"
	"os"
	"os/signal"
	"strconv"
	"strings"
	"syscall"

	"github.com/open-lambda/open-lambda/ol/boss/autoscaling"
	"github.com/open-lambda/open-lambda/ol/boss/cloudvm"
	"github.com/open-lambda/open-lambda/ol/boss/config"
	"github.com/open-lambda/open-lambda/ol/boss/lambdastore"
)

const (
	RUN_PATH         = "/run/"
	BOSS_STATUS_PATH = "/status"
	SCALING_PATH     = "/scaling/worker_count"
	SHUTDOWN_PATH    = "/shutdown"

	// GET /registry
	// POST /registry/{name}
	// DELETE /registry/{name}
	// GET /registry/{name} not implemented
	// GET /registry/{name}/config
	REGISTRY_BASE_PATH = "/registry/"
)

type Boss struct {
	workerPool  *cloudvm.WorkerPool
	autoScaler  autoscaling.Scaling
	lambdaStore *lambdastore.LambdaStore
}

// BossStatus handles the request to get the status of the boss.
func (boss *Boss) BossStatus(w http.ResponseWriter, req *http.Request) {
	log.Printf("Receive request to %s\n", req.URL.Path)

	output := struct {
		State map[string]int `json:"state"`
		Tasks map[string]int `json:"tasks"`
	}{
		boss.workerPool.StatusCluster(),
		boss.workerPool.StatusTasks(),
	}

	b, err := json.MarshalIndent(output, "", "\t")
	if err != nil {
		panic(err)
	}

	w.Write(b)
}

// Close handles the request to close the boss.
func (b *Boss) Close(_ http.ResponseWriter, _ *http.Request) {
	b.workerPool.Close()
	if config.BossConf.Scaling == "threshold-scaler" {
		b.autoScaler.Close()
	}
}

// ScalingWorker handles the request to scale the number of workers.
func (b *Boss) ScalingWorker(w http.ResponseWriter, r *http.Request) {
	// STEP 1: get int (worker count) from POST body, or return an error
	if r.Method != "POST" {
		w.WriteHeader(http.StatusMethodNotAllowed)
		_, err := w.Write([]byte("POST a count to /scaling/worker_count\n"))
		if err != nil {
			log.Printf("(1) could not write web response: %s\n", err.Error())
		}
		return
	}

	contents, err := io.ReadAll(r.Body)
	if err != nil {
		w.WriteHeader(http.StatusInternalServerError)
		_, err := w.Write([]byte("could not read body of web request\n"))
		if err != nil {
			log.Printf("(2) could not write web response: %s\n", err.Error())
		}
		return
	}

	worker_count, err := strconv.Atoi(string(contents))
	if err != nil {
		w.WriteHeader(http.StatusInternalServerError)
		_, err := w.Write([]byte("body of post to /scaling/worker_count should be an int\n"))
		if err != nil {
			log.Printf("(3) could not write web response: %s\n", err.Error())
		}
		return
	}

	if worker_count > config.BossConf.Worker_Cap {
		worker_count = config.BossConf.Worker_Cap
		log.Printf("capping workers at %d to avoid big bills during debugging\n", worker_count)
	}
	log.Printf("Receive request to %s, worker_count of %d requested\n", r.URL.Path, worker_count)

	// STEP 2: adjust target worker count
	b.workerPool.SetTarget(worker_count)

	// respond with status
	b.BossStatus(w, r)
}

func (b *Boss) RegistryHandler(w http.ResponseWriter, r *http.Request) {
	relPath := strings.TrimPrefix(r.URL.Path, REGISTRY_BASE_PATH)

	// GET /registry - list all lambda functions in registry
	if relPath == "" {
		if r.Method == "GET" {
			b.lambdaStore.ListLambda(w)
			return
		}
		http.Error(w, "method not allowed", http.StatusMethodNotAllowed)
		return
	}

	parts := strings.SplitN(relPath, "/", 2)

	// GET /registry/{name}/config
	if len(parts) == 2 && parts[1] == "config" && r.Method == "GET" {
		b.lambdaStore.RetrieveLambdaConfig(w, r)
		return
	}

	switch r.Method {
	case "POST":
		b.lambdaStore.UploadLambda(w, r)
	case "DELETE":
		b.lambdaStore.DeleteLambda(w, r)
	case "GET":
		http.Error(w, "not implemented", http.StatusNotImplemented)
	default:
		http.Error(w, "method not allowed", http.StatusMethodNotAllowed)
	}
}

// BossMain is the main function for the boss.
func BossMain() (err error) {
	fmt.Printf("WARNING!  Boss incomplete (only use this as part of development process).\n")

	pool, err := cloudvm.NewWorkerPool(config.BossConf.Platform, config.BossConf.Worker_Cap)
	if err != nil {
		return err
	}

<<<<<<< HEAD
	store, err := lambdastore.NewLambdaStore(config.BossConf.Platform)
=======
	store, err := lambdastore.NewLambdaStore(config.BossConf.Lambda_Store_Path, pool)
>>>>>>> 3fe5547e
	if err != nil {
		return err
	}

	boss := Boss{
		workerPool:  pool,
		lambdaStore: store,
	}

	if config.BossConf.Scaling == "threshold-scaler" {
		boss.autoScaler = &autoscaling.ThresholdScaling{}
		boss.autoScaler.Launch(boss.workerPool)
	}

	http.HandleFunc(BOSS_STATUS_PATH, boss.BossStatus)
	http.HandleFunc(SCALING_PATH, boss.ScalingWorker)
	http.HandleFunc(RUN_PATH, boss.workerPool.RunLambda)
	http.HandleFunc(SHUTDOWN_PATH, boss.Close)

	http.HandleFunc(REGISTRY_BASE_PATH, boss.RegistryHandler)

	// clean up if signal hits us
	c := make(chan os.Signal, 1)
	signal.Notify(c, os.Interrupt, syscall.SIGTERM)
	signal.Notify(c, os.Interrupt, syscall.SIGINT)
	go func() {
		<-c
		log.Printf("received kill signal, cleaning up")
		boss.Close(nil, nil)
		os.Exit(0)
	}()

	port := fmt.Sprintf(":%s", config.BossConf.Boss_port)
	fmt.Printf("Listen on port %s\n", port)
	return http.ListenAndServe(port, nil) // should never return if successful
}<|MERGE_RESOLUTION|>--- conflicted
+++ resolved
@@ -153,11 +153,7 @@
 		return err
 	}
 
-<<<<<<< HEAD
-	store, err := lambdastore.NewLambdaStore(config.BossConf.Platform)
-=======
-	store, err := lambdastore.NewLambdaStore(config.BossConf.Lambda_Store_Path, pool)
->>>>>>> 3fe5547e
+	store, err := lambdastore.NewLambdaStore(config.BossConf, pool)
 	if err != nil {
 		return err
 	}
