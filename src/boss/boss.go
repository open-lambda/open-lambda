--- conflicted
+++ resolved
@@ -10,11 +10,8 @@
 	"strconv"
 	"os/signal"
 	"syscall"
-<<<<<<< HEAD
-=======
 	"github.com/open-lambda/open-lambda/ol/boss/cloudvm"
 	"github.com/open-lambda/open-lambda/ol/boss/autoscaling"
->>>>>>> 845dd6fe
 )
 
 const (
@@ -25,12 +22,8 @@
 )
 
 type Boss struct {
-<<<<<<< HEAD
-	workerPool *WorkerPool
-=======
 	workerPool *cloudvm.WorkerPool
 	autoScaler  autoscaling.Scaling
->>>>>>> 845dd6fe
 }
 
 func (b *Boss) BossStatus(w http.ResponseWriter, r *http.Request) {
@@ -43,11 +36,7 @@
 		b.workerPool.StatusCluster(),
 		b.workerPool.StatusTasks(),
 	}
-<<<<<<< HEAD
-
-=======
 	
->>>>>>> 845dd6fe
 	if b, err := json.MarshalIndent(output, "", "\t"); err != nil {
 		panic(err)
 	} else {
@@ -59,13 +48,9 @@
 
 func (b *Boss) Close(w http.ResponseWriter, r *http.Request) {
 	b.workerPool.Close()
-<<<<<<< HEAD
-	os.Exit(0)
-=======
 	if Conf.Scaling == "threshold-scaler" {
 		b.autoScaler.Close()
 	}
->>>>>>> 845dd6fe
 }
 
 func (b *Boss) ScalingWorker(w http.ResponseWriter, r *http.Request) {
@@ -104,17 +89,10 @@
 		log.Printf("capping workers at %d to avoid big bills during debugging\n", worker_count)
 	}
 	log.Printf("Receive request to %s, worker_count of %d requested\n", r.URL.Path, worker_count)
-<<<<<<< HEAD
-
-	// STEP 2: adjust target worker count
-	b.workerPool.SetTarget(worker_count)
-
-=======
 
 	// STEP 2: adjust target worker count
 	b.workerPool.SetTarget(worker_count)
 	
->>>>>>> 845dd6fe
 	//respond with status
 	b.BossStatus(w, r)
 }
@@ -122,11 +100,7 @@
 func BossMain() (err error) {
 	fmt.Printf("WARNING!  Boss incomplete (only use this as part of development process).\n")
 
-<<<<<<< HEAD
-	pool, err := NewWorkerPool()
-=======
 	pool, err := cloudvm.NewWorkerPool(Conf.Platform, Conf.Worker_Cap)
->>>>>>> 845dd6fe
 	if err != nil {
 		return err
 	}
@@ -134,15 +108,12 @@
 	boss := Boss{
 		workerPool: pool,
 	}
-<<<<<<< HEAD
-=======
 
 	if Conf.Scaling == "threshold-scaler" {
 		boss.autoScaler = &autoscaling.ThresholdScaling{}
 		boss.autoScaler.Launch(boss.workerPool)
 	}
 
->>>>>>> 845dd6fe
 	http.HandleFunc(BOSS_STATUS_PATH, boss.BossStatus)
 	http.HandleFunc(SCALING_PATH, boss.ScalingWorker)
 	http.HandleFunc(RUN_PATH, boss.workerPool.RunLambda)
