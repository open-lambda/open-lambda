package boss

import (
	"encoding/json"
	"fmt"
	"io"
	"log"
	"net/http"
	"os"
<<<<<<< HEAD
	"os/signal"
	"strconv"
=======
	"strconv"
	"os/signal"
>>>>>>> d0ab8b65
	"syscall"
	"github.com/open-lambda/open-lambda/ol/boss/cloudvm"
	"github.com/open-lambda/open-lambda/ol/boss/autoscaling"
)

const (
	RUN_PATH         = "/run/"
	BOSS_STATUS_PATH = "/status"
	SCALING_PATH     = "/scaling/worker_count"
	SHUTDOWN_PATH    = "/shutdown"
)

type Boss struct {
	workerPool *cloudvm.WorkerPool
<<<<<<< HEAD
	autoScaler autoscaling.Scaling
=======
	autoScaler  autoscaling.Scaling
>>>>>>> d0ab8b65
}

func (b *Boss) BossStatus(w http.ResponseWriter, r *http.Request) {
	log.Printf("Receive request to %s\n", r.URL.Path)

<<<<<<< HEAD
	output := struct{
		State	map[string]int	`json:"state"`
		Tasks	map[string]int	`json:"tasks"`
=======
	output := struct {
		State map[string]int `json:"state"`
		Tasks map[string]int `json:"tasks"`
>>>>>>> d0ab8b65
	}{
		b.workerPool.StatusCluster(),
		b.workerPool.StatusTasks(),
	}
	
	if b, err := json.MarshalIndent(output, "", "\t"); err != nil {
		panic(err)
	} else {
		w.Write(b)
	}


}

func (b *Boss) Close(w http.ResponseWriter, r *http.Request) {
	b.workerPool.Close()
	if Conf.Scaling == "threshold-scaler" {
		b.autoScaler.Close()
	}
<<<<<<< HEAD
=======
	os.Exit(0)
>>>>>>> d0ab8b65
}

func (b *Boss) ScalingWorker(w http.ResponseWriter, r *http.Request) {
	// STEP 1: get int (worker count) from POST body, or return an error
	if r.Method != "POST" {
		w.WriteHeader(http.StatusMethodNotAllowed)
		_, err := w.Write([]byte("POST a count to /scaling/worker_count\n"))
		if err != nil {
			log.Printf("(1) could not write web response: %s\n", err.Error())
		}
		return
	}

	contents, err := io.ReadAll(r.Body)
	if err != nil {
		w.WriteHeader(http.StatusInternalServerError)
		_, err := w.Write([]byte("could not read body of web request\n"))
		if err != nil {
			log.Printf("(2) could not write web response: %s\n", err.Error())
		}
		return
	}

	worker_count, err := strconv.Atoi(string(contents))
	if err != nil {
		w.WriteHeader(http.StatusInternalServerError)
		_, err := w.Write([]byte("body of post to /scaling/worker_count should be an int\n"))
		if err != nil {
			log.Printf("(3) could not write web response: %s\n", err.Error())
		}
		return
	}

	if worker_count > Conf.Worker_Cap {
		worker_count = Conf.Worker_Cap
		log.Printf("capping workers at %d to avoid big bills during debugging\n", worker_count)
	}
	log.Printf("Receive request to %s, worker_count of %d requested\n", r.URL.Path, worker_count)

	// STEP 2: adjust target worker count
	b.workerPool.SetTarget(worker_count)
	
	//respond with status
	b.BossStatus(w, r)
}

func BossMain() (err error) {
	fmt.Printf("WARNING!  Boss incomplete (only use this as part of development process).\n")

	pool, err := cloudvm.NewWorkerPool(Conf.Platform, Conf.Worker_Cap)
	if err != nil {
		return err
	}

	pool, err := cloudvm.NewWorkerPool(Conf.Platform, Conf.Worker_Cap)
	if err != nil {
		return err
	}

	boss := Boss{
		workerPool: pool,
	}

	if Conf.Scaling == "threshold-scaler" {
		boss.autoScaler = &autoscaling.ThresholdScaling{}
		boss.autoScaler.Launch(boss.workerPool)
	}

	http.HandleFunc(BOSS_STATUS_PATH, boss.BossStatus)
	http.HandleFunc(SCALING_PATH, boss.ScalingWorker)
<<<<<<< HEAD
	http.HandleFunc(RUN_PATH, boss.RunLambda)
=======
	http.HandleFunc(RUN_PATH, boss.workerPool.RunLambda)
>>>>>>> d0ab8b65
	http.HandleFunc(SHUTDOWN_PATH, boss.Close)

	// clean up if signal hits us
	c := make(chan os.Signal, 1)
	signal.Notify(c, os.Interrupt, syscall.SIGTERM)
	signal.Notify(c, os.Interrupt, syscall.SIGINT)
	go func() {
		<-c
		log.Printf("received kill signal, cleaning up")
		boss.Close(nil, nil)
		os.Exit(0)
	}()

	port := fmt.Sprintf(":%s", Conf.Boss_port)
	fmt.Printf("Listen on port %s\n", port)
	return http.ListenAndServe(port, nil) // should never return if successful
}<|MERGE_RESOLUTION|>--- conflicted
+++ resolved
@@ -7,13 +7,8 @@
 	"log"
 	"net/http"
 	"os"
-<<<<<<< HEAD
 	"os/signal"
 	"strconv"
-=======
-	"strconv"
-	"os/signal"
->>>>>>> d0ab8b65
 	"syscall"
 	"github.com/open-lambda/open-lambda/ol/boss/cloudvm"
 	"github.com/open-lambda/open-lambda/ol/boss/autoscaling"
@@ -28,25 +23,15 @@
 
 type Boss struct {
 	workerPool *cloudvm.WorkerPool
-<<<<<<< HEAD
-	autoScaler autoscaling.Scaling
-=======
 	autoScaler  autoscaling.Scaling
->>>>>>> d0ab8b65
 }
 
 func (b *Boss) BossStatus(w http.ResponseWriter, r *http.Request) {
 	log.Printf("Receive request to %s\n", r.URL.Path)
 
-<<<<<<< HEAD
-	output := struct{
-		State	map[string]int	`json:"state"`
-		Tasks	map[string]int	`json:"tasks"`
-=======
 	output := struct {
 		State map[string]int `json:"state"`
 		Tasks map[string]int `json:"tasks"`
->>>>>>> d0ab8b65
 	}{
 		b.workerPool.StatusCluster(),
 		b.workerPool.StatusTasks(),
@@ -66,10 +51,7 @@
 	if Conf.Scaling == "threshold-scaler" {
 		b.autoScaler.Close()
 	}
-<<<<<<< HEAD
-=======
 	os.Exit(0)
->>>>>>> d0ab8b65
 }
 
 func (b *Boss) ScalingWorker(w http.ResponseWriter, r *http.Request) {
@@ -140,11 +122,7 @@
 
 	http.HandleFunc(BOSS_STATUS_PATH, boss.BossStatus)
 	http.HandleFunc(SCALING_PATH, boss.ScalingWorker)
-<<<<<<< HEAD
-	http.HandleFunc(RUN_PATH, boss.RunLambda)
-=======
 	http.HandleFunc(RUN_PATH, boss.workerPool.RunLambda)
->>>>>>> d0ab8b65
 	http.HandleFunc(SHUTDOWN_PATH, boss.Close)
 
 	// clean up if signal hits us
