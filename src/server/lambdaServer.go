--- conflicted
+++ resolved
@@ -53,10 +53,6 @@
 		w.WriteHeader(http.StatusInternalServerError)
 		w.Write([]byte("expected invocation format: /run/<lambda-name>"))
 	} else {
-<<<<<<< HEAD
-		img := urlParts[1]
-		s.lambdaMgr.Get(img).Invoke(w, r)
-=======
 		// components represent run[0]/<name_of_sandbox>[1]/<extra_things>...
 		// ergo we want [1] for name of sandbox
 		urlParts := getUrlComponents(r)
@@ -67,7 +63,6 @@
 			w.WriteHeader(http.StatusInternalServerError)
 			w.Write([]byte("expected invocation format: /run/<lambda-name>"))
 		}
->>>>>>> 63312561
 	}
 }
 
