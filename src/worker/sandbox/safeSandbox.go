--- conflicted
+++ resolved
@@ -56,13 +56,8 @@
 	log.Printf("%s [SB %s]", strings.TrimRight(msg, "\n"), sb.Sandbox.ID())
 }
 
-<<<<<<< HEAD
-// propagate event to anybody who signed up to listen (e.g., an evictor)
-func (sb *safeSandbox) event(evType SandboxEventType) {
-=======
 // propogate event to anybody who signed up to listen (e.g., an evictor)
 func (sb *SafeSandbox) event(evType SandboxEventType) {
->>>>>>> 12b8374e
 	for _, handler := range sb.eventHandlers {
 		handler(evType, sb)
 	}
@@ -172,11 +167,7 @@
 	return nil
 }
 
-<<<<<<< HEAD
-func (sb *safeSandbox) Client() *http.Client {
-=======
 func (sb *SafeSandbox) Client() *http.Client {
->>>>>>> 12b8374e
 	// According to the docs, "Clients and Transports are safe for
 	// concurrent use by multiple goroutines and for efficiency
 	// should only be created once and re-used."
