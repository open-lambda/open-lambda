package lambda

import (
	"errors"
	"fmt"
	"io"
	"io/fs"
	"io/ioutil"
	"log"
	"net/http"
	"os"
	"os/exec"
	"path/filepath"
	"regexp"
	"strings"
	"sync"
	"syscall"

	"github.com/open-lambda/open-lambda/ol/common"
)

var errNotFound404 = errors.New("file does not exist")
var handlerNameRegex = regexp.MustCompile(`^[A-Za-z0-9\.\-\_]+$`)

// TODO: for web registries, support an HTTP-based access key
// (https://en.wikipedia.org/wiki/Basic_access_authentication)

type HandlerPuller struct {
	prefix   string   // combine with name to get file path or URL
	dirCache sync.Map // key=lambda name, value=version, directory path
	dirMaker *common.DirMaker
}

type CacheEntry struct {
	version string // could be a timestamp for a file or web resource
	path    string // where code is extracted to a dir
}

func Copy(src, dest string) error {
	info, err := os.Stat(src)
	if err != nil {
		return err
	}

	if info.IsDir() {
		return filepath.WalkDir(src, func(path string, d fs.DirEntry, err error) error {
			if err != nil {
				return err
			}

			relPath, err := filepath.Rel(src, path)
			if err != nil {
				return err
<<<<<<< HEAD
			}

			if d.IsDir() {
				dirInfo, err := d.Info()
				if err != nil {
					return err
				}
				return os.MkdirAll(filepath.Join(dest, relPath), dirInfo.Mode())
			}

=======
			}

			if d.IsDir() {
				dirInfo, err := d.Info()
				if err != nil {
					return err
				}
				return os.MkdirAll(filepath.Join(dest, relPath), dirInfo.Mode())
			}

>>>>>>> 925f0b43
			return copyFile(path, filepath.Join(dest, relPath))
		})
	}
	return copyFile(src, dest)
}

func copyFile(src, dest string) error {
	srcFile, err := os.OpenFile(src, os.O_RDWR|os.O_CREATE|syscall.O_NOFOLLOW, 0666)
	if err != nil {
		return err
	}
	defer srcFile.Close()

	// Get source file permissions
	srcInfo, err := srcFile.Stat()
	if err != nil {
		return err
	}

	destFile, err := os.Create(dest)
	if err != nil {
		return err
	}
	defer destFile.Close()

	_, err = io.Copy(destFile, srcFile)
	if err != nil {
		return err
	}

	// Set destination file permissions to match source
	return destFile.Chmod(srcInfo.Mode())
}

func NewHandlerPuller(dirMaker *common.DirMaker) (cp *HandlerPuller, err error) {
	return &HandlerPuller{
		prefix:   common.Conf.Registry,
		dirMaker: dirMaker,
	}, nil
}

func (cp *HandlerPuller) isRemote() bool {
	return strings.HasPrefix(cp.prefix, "http://") || strings.HasPrefix(cp.prefix, "https://")
}

func (cp *HandlerPuller) Pull(name string) (rt_type common.RuntimeType, targetDir string, err error) {
	t := common.T0("pull-lambda")
	defer t.T1()

	if !handlerNameRegex.MatchString(name) {
		msg := "bad lambda name '%s', can only contain letters, numbers, period, dash, and underscore"
		return rt_type, "", fmt.Errorf(msg, name)
	}

	if cp.isRemote() {
		// registry type = web
		urls := []string{
			cp.prefix + "/" + name + ".tar.gz",
			cp.prefix + "/" + name + ".py",
			cp.prefix + "/" + name + ".bin",
		}

		for i := 0; i < len(urls); i++ {
			rt_type, targetDir, err = cp.pullRemoteFile(urls[i], name)
			if err == nil {
				return rt_type, targetDir, nil
			} else if err != errNotFound404 {
				// 404 is OK, because we just go on to check the next URLs
				return rt_type, "", err
			}
		}

		return rt_type, "", fmt.Errorf("lambda not found at any of these locations: %s", strings.Join(urls, ", "))
	}

	// registry type = file
	paths := []string{
		filepath.Join(cp.prefix, name) + ".tar.gz",
		filepath.Join(cp.prefix, name) + ".py",
		filepath.Join(cp.prefix, name) + ".bin",
		filepath.Join(cp.prefix, name),
	}

	for i := 0; i < len(paths); i++ {
		if _, err := os.Stat(paths[i]); !os.IsNotExist(err) {
			rt_type, targetDir, err = cp.pullLocalFile(paths[i], name)
			return rt_type, targetDir, err
		}
	}

	return rt_type, "", fmt.Errorf("lambda not found at any of these locations: %s", strings.Join(paths, ", "))
}

// delete any caching associated with this handler
func (cp *HandlerPuller) Reset(name string) {
	cp.dirCache.Delete(name)
}

func (cp *HandlerPuller) pullLocalFile(src, lambdaName string) (rt_type common.RuntimeType, targetDir string, err error) {
	stat, err := os.Stat(src)
	if err != nil {
		return rt_type, "", err
	}

	if stat.Mode().IsDir() {
		log.Printf("Installing `%s` from a directory", stat.Name())

		// this is really just a debug mode, and is not
		// expected to be efficient
		targetDir = cp.dirMaker.Get(lambdaName)

		err := Copy(src, targetDir)
		if err != nil {
			return rt_type, "", fmt.Errorf("%s :: %s", err)
		}

		// Figure out runtime type
		if _, err := os.Stat(src + "/f.py"); !os.IsNotExist(err) {
			rt_type = common.RT_PYTHON
		} else if _, err := os.Stat(src + "/f.bin"); !os.IsNotExist(err) {
			rt_type = common.RT_NATIVE
		} else {
			return rt_type, "", fmt.Errorf("Unknown runtime type")
		}

		return rt_type, targetDir, nil
	} else if !stat.Mode().IsRegular() {
		return rt_type, "", fmt.Errorf("%s not a file or directory", src)
	}

	// for regular files, we cache based on mod time.  We don't
	// cache at the file level if this is a remote store (because
	// caching is handled at the web level)
	version := stat.ModTime().String()
	if !cp.isRemote() {
		cacheEntry := cp.getCache(lambdaName)
		if cacheEntry != nil && cacheEntry.version == version {
			// hit:
			return rt_type, cacheEntry.path, nil
		}
	}

	// miss:
	targetDir = cp.dirMaker.Get(lambdaName)
	if err := os.Mkdir(targetDir, os.ModeDir); err != nil {
		return rt_type, "", err
	}

	log.Printf("Created new directory for lambda function at `%s`", targetDir)

	// Make sure we include the suffix
	if strings.HasSuffix(stat.Name(), ".py") {
		log.Printf("Installing `%s` from a python file", src)

		err := Copy(src, filepath.Join(targetDir, "f.py"))
		rt_type = common.RT_PYTHON

		if err != nil {
			return rt_type, "", fmt.Errorf("%s :: %s", err)
		}
	} else if strings.HasSuffix(stat.Name(), ".bin") {
		log.Printf("Installing `%s` from binary file", src)

		err := Copy(src, filepath.Join(targetDir, "f.bin"))
		rt_type = common.RT_NATIVE

		if err != nil {
			return rt_type, "", fmt.Errorf("%s :: %s", err)
		}
	} else if strings.HasSuffix(stat.Name(), ".tar.gz") {
		log.Printf("Installing `%s` from an archive file", src)

		cmd := exec.Command("tar", "-xzf", src, "--directory", targetDir)
		if output, err := cmd.CombinedOutput(); err != nil {
			return rt_type, "", fmt.Errorf("%s :: %s", err, string(output))
		}

		// Figure out runtime type
		if _, err := os.Stat(targetDir + "/f.py"); !os.IsNotExist(err) {
			rt_type = common.RT_PYTHON
		} else if _, err := os.Stat(targetDir + "/f.bin"); !os.IsNotExist(err) {
			rt_type = common.RT_NATIVE
		} else {
			return rt_type, "", fmt.Errorf("Found unknown runtime type or no code at all")
		}
	} else {
		return rt_type, "", fmt.Errorf("lambda file %s not a .tar.gz or .py", src)
	}

	if _, err := os.Stat(filepath.Join(filepath.Dir(src), "requirements.txt")); err == nil {
		log.Printf("Optional: Copying `requirements.txt` for lambda `%s`", lambdaName)
		err := Copy(filepath.Join(filepath.Dir(src), "requirements.txt"), filepath.Join(targetDir, "requirements.txt"))
		if err != nil {
			return rt_type, "", fmt.Errorf("Error copying requirements.txt: %s", err)
		}
	} else if !os.IsNotExist(err) {
		log.Printf("Error checking for requirements.txt: %s", err)
	}

	if !cp.isRemote() {
		cp.putCache(lambdaName, version, targetDir)
	}

	return rt_type, targetDir, nil
}

func (cp *HandlerPuller) pullRemoteFile(src, lambdaName string) (rt_type common.RuntimeType, targetDir string, err error) {
	// grab latest lambda code if it's changed (pass
	// If-Modified-Since so this can be determined on server side
	client := &http.Client{}
	req, err := http.NewRequest("GET", src, nil)
	if err != nil {
		return rt_type, "", err
	}

	cacheEntry := cp.getCache(lambdaName)
	if cacheEntry != nil {
		req.Header.Set("If-Modified-Since", cacheEntry.version)
	}

	resp, err := client.Do(req)
	if err != nil {
		return rt_type, "", err
	}
	defer resp.Body.Close()

	if resp.StatusCode == http.StatusNotFound {
		return rt_type, "", errNotFound404
	}

	if resp.StatusCode == http.StatusNotModified {
		return rt_type, cacheEntry.path, nil
	}

	// download to local file, then use pullLocalFile to finish
	dir, err := ioutil.TempDir("", "ol-")
	if err != nil {
		return rt_type, "", err
	}
	defer os.RemoveAll(dir)

	parts := strings.Split(src, "/")
	localPath := filepath.Join(dir, parts[len(parts)-1])
	out, err := os.Create(localPath)
	if err != nil {
		return rt_type, "", err
	}
	defer out.Close()

	if _, err = io.Copy(out, resp.Body); err != nil {
		return rt_type, "", err
	}

	rt_type, targetDir, err = cp.pullLocalFile(localPath, lambdaName)

	// record directory in cache, by mod time
	if err == nil {
		version := resp.Header.Get("Last-Modified")
		if version != "" {
			cp.putCache(lambdaName, version, targetDir)
		}
	}

	return rt_type, targetDir, err
}

func (cp *HandlerPuller) getCache(name string) *CacheEntry {
	entry, found := cp.dirCache.Load(name)
	if !found {
		return nil
	}
	return entry.(*CacheEntry)
}

func (cp *HandlerPuller) putCache(name, version, path string) {
	cp.dirCache.Store(name, &CacheEntry{version, path})
}<|MERGE_RESOLUTION|>--- conflicted
+++ resolved
@@ -51,7 +51,6 @@
 			relPath, err := filepath.Rel(src, path)
 			if err != nil {
 				return err
-<<<<<<< HEAD
 			}
 
 			if d.IsDir() {
@@ -62,18 +61,6 @@
 				return os.MkdirAll(filepath.Join(dest, relPath), dirInfo.Mode())
 			}
 
-=======
-			}
-
-			if d.IsDir() {
-				dirInfo, err := d.Info()
-				if err != nil {
-					return err
-				}
-				return os.MkdirAll(filepath.Join(dest, relPath), dirInfo.Mode())
-			}
-
->>>>>>> 925f0b43
 			return copyFile(path, filepath.Join(dest, relPath))
 		})
 	}
