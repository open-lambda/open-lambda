package lambda

import (
	"context"
	"errors"
	"fmt"
	"io"
	"os"
	"os/exec"
	"path/filepath"
	"strings"
	"sync"

	"gocloud.dev/blob"
	_ "gocloud.dev/blob/fileblob"
	_ "gocloud.dev/blob/gcsblob"
	_ "gocloud.dev/blob/s3blob"
	"gocloud.dev/gcerrors"

	"github.com/open-lambda/open-lambda/ol/common"
)

var errNotFound404 = errors.New("lambda not found in blob store")

var RT_UNKNOWN common.RuntimeType

type HandlerPuller struct {
	bucket   *blob.Bucket
	dirCache sync.Map // key=lambda name, value=*CacheEntry
	dirMaker *common.DirMaker
}

type CacheEntry struct {
	version string // optional: not used with blob
	path    string
}

func NewHandlerPuller(dirMaker *common.DirMaker) (*HandlerPuller, error) {
	ctx := context.Background()
	storeURL := common.Conf.Registry

	// If local, create directory if needed
	if strings.HasPrefix(storeURL, "file://") {
		dir := strings.TrimPrefix(storeURL, "file://")
		if err := os.MkdirAll(dir, 0755); err != nil {
			return nil, fmt.Errorf("failed to create local lambda store directory %s: %w", dir, err)
		}
	}

	bucket, err := blob.OpenBucket(ctx, storeURL)
	if err != nil {
		return nil, fmt.Errorf("failed to open blob bucket: %w", err)
	}

	return &HandlerPuller{
		bucket:   bucket,
		dirMaker: dirMaker,
	}, nil
}

func (cp *HandlerPuller) Pull(name string) (common.RuntimeType, string, error) {
	t := common.T0("pull-lambda")
	defer t.T1()

	if err := common.ValidateFunctionName(name); err != nil {
		return RT_UNKNOWN, "", err
	}

<<<<<<< HEAD
	key := name + ".tar.gz"
=======
	if cp.isRemote() {
		// registry type = web - only support tar.gz files
		urls := []string{
			cp.prefix + "/" + name + ".tar.gz",
		}
>>>>>>> 87eaa7e9

	attrs, err := cp.bucket.Attributes(context.Background(), key)
	if err == nil {
		version := attrs.ModTime.String()
		if cached := cp.getCache(name); cached != nil && cached.version == version {
			return RT_UNKNOWN, cached.path, nil
		}
<<<<<<< HEAD
=======

		return rt_type, "", fmt.Errorf("lambda not found at any of these locations: %s", strings.Join(urls, ", "))
	}

	// registry type = file - only support tar.gz files
	paths := []string{
		filepath.Join(cp.prefix, name) + ".tar.gz",
>>>>>>> 87eaa7e9
	}

	rt, dir, err := cp.pullFromBlob(key, name)
	if err == nil {
		if attrs != nil {
			cp.putCache(name, attrs.ModTime.String(), dir)
		} else {
			cp.putCache(name, "", dir)
		}
		return rt, dir, nil
	} else if err != errNotFound404 {
		return RT_UNKNOWN, "", err
	}

	return RT_UNKNOWN, "", fmt.Errorf("lambda not found in blob store for %s", name)
}

func (cp *HandlerPuller) pullFromBlob(key, lambdaName string) (common.RuntimeType, string, error) {
	ctx := context.Background()

	reader, err := cp.bucket.NewReader(ctx, key, nil)
	if err != nil {
		if gcerrors.Code(err) == gcerrors.NotFound {
			return RT_UNKNOWN, "", errNotFound404
		}
		return RT_UNKNOWN, "", err
	}
	defer reader.Close()

<<<<<<< HEAD
	tmpFile, err := os.CreateTemp("", lambdaName+"_blob")
=======
	// for regular files, we cache based on mod time.  We don't
	// cache at the file level if this is a remote store (because
	// caching is handled at the web level)
	version := stat.ModTime().String()
	if !cp.isRemote() {
		cacheEntry := cp.getCache(lambdaName)
		if cacheEntry != nil && cacheEntry.version == version {
			// hit:
			return rt_type, cacheEntry.path, nil
		}
	}

	// miss:
	targetDir = cp.dirMaker.Get(lambdaName)
	if err := os.Mkdir(targetDir, os.ModeDir); err != nil {
		return rt_type, "", err
	}

	log.Printf("Created new directory for lambda function at `%s`", targetDir)

	// Only support tar.gz files
	if strings.HasSuffix(stat.Name(), ".tar.gz") {
		log.Printf("Installing `%s` from an archive file", src)

		cmd := exec.Command("tar", "-xzf", src, "--directory", targetDir)
		if output, err := cmd.CombinedOutput(); err != nil {
			return rt_type, "", fmt.Errorf("%s :: %s", err, string(output))
		}

		// Validate that tar.gz contains f.py or f.bin
		if _, err := os.Stat(targetDir + "/f.py"); !os.IsNotExist(err) {
			rt_type = common.RT_PYTHON
		} else if _, err := os.Stat(targetDir + "/f.bin"); !os.IsNotExist(err) {
			rt_type = common.RT_NATIVE
		} else {
			return rt_type, "", fmt.Errorf("tar.gz file must contain f.py or f.bin")
		}
	} else {
		return rt_type, "", fmt.Errorf("lambda file %s must be a .tar.gz file", src)
	}

	if !cp.isRemote() {
		cp.putCache(lambdaName, version, targetDir)
	}

	return rt_type, targetDir, nil
}

func (cp *HandlerPuller) pullRemoteFile(src, lambdaName string) (rt_type common.RuntimeType, targetDir string, err error) {
	// grab latest lambda code if it's changed (pass
	// If-Modified-Since so this can be determined on server side
	client := &http.Client{}
	req, err := http.NewRequest("GET", src, nil)
	if err != nil {
		return rt_type, "", err
	}

	cacheEntry := cp.getCache(lambdaName)
	if cacheEntry != nil {
		req.Header.Set("If-Modified-Since", cacheEntry.version)
	}

	resp, err := client.Do(req)
>>>>>>> 87eaa7e9
	if err != nil {
		return RT_UNKNOWN, "", err
	}
	tmpPath := tmpFile.Name()
	if _, err := io.Copy(tmpFile, reader); err != nil {
		tmpFile.Close()
		return RT_UNKNOWN, "", err
	}
	tmpFile.Close()
	defer os.Remove(tmpPath)

	targetDir := cp.dirMaker.Get(lambdaName)
	if err := os.Mkdir(targetDir, 0755); err != nil {
		return RT_UNKNOWN, "", err
	}

	cmd := exec.Command("tar", "-xzf", tmpPath, "--directory", targetDir)
	if output, err := cmd.CombinedOutput(); err != nil {
		return RT_UNKNOWN, "", fmt.Errorf("tar extract failed: %v :: %s", err, output)
	}

	var rt common.RuntimeType
	if _, err := os.Stat(filepath.Join(targetDir, "f.py")); err == nil {
		rt = common.RT_PYTHON
	} else if _, err := os.Stat(filepath.Join(targetDir, "f.bin")); err == nil {
		rt = common.RT_NATIVE
	} else {
		return RT_UNKNOWN, "", fmt.Errorf("runtime type not found in extracted archive")
	}

	return rt, targetDir, nil
}

func (cp *HandlerPuller) Reset(name string) {
	cp.dirCache.Delete(name)
}

func (cp *HandlerPuller) getCache(name string) *CacheEntry {
	entry, found := cp.dirCache.Load(name)
	if !found {
		return nil
	}
	return entry.(*CacheEntry)
}

func (cp *HandlerPuller) putCache(name, version, path string) {
	cp.dirCache.Store(name, &CacheEntry{version, path})
}<|MERGE_RESOLUTION|>--- conflicted
+++ resolved
@@ -66,24 +66,21 @@
 		return RT_UNKNOWN, "", err
 	}
 
-<<<<<<< HEAD
-	key := name + ".tar.gz"
-=======
 	if cp.isRemote() {
 		// registry type = web - only support tar.gz files
 		urls := []string{
 			cp.prefix + "/" + name + ".tar.gz",
 		}
->>>>>>> 87eaa7e9
-
-	attrs, err := cp.bucket.Attributes(context.Background(), key)
-	if err == nil {
-		version := attrs.ModTime.String()
-		if cached := cp.getCache(name); cached != nil && cached.version == version {
-			return RT_UNKNOWN, cached.path, nil
-		}
-<<<<<<< HEAD
-=======
+
+		for i := 0; i < len(urls); i++ {
+			rt_type, targetDir, err = cp.pullRemoteFile(urls[i], name)
+			if err == nil {
+				return rt_type, targetDir, nil
+			} else if err != errNotFound404 {
+				// 404 is OK, because we just go on to check the next URLs
+				return rt_type, "", err
+			}
+		}
 
 		return rt_type, "", fmt.Errorf("lambda not found at any of these locations: %s", strings.Join(urls, ", "))
 	}
@@ -91,7 +88,13 @@
 	// registry type = file - only support tar.gz files
 	paths := []string{
 		filepath.Join(cp.prefix, name) + ".tar.gz",
->>>>>>> 87eaa7e9
+	}
+
+	for i := 0; i < len(paths); i++ {
+		if _, err := os.Stat(paths[i]); !os.IsNotExist(err) {
+			rt_type, targetDir, err = cp.pullLocalFile(paths[i], name)
+			return rt_type, targetDir, err
+		}
 	}
 
 	rt, dir, err := cp.pullFromBlob(key, name)
@@ -121,9 +124,76 @@
 	}
 	defer reader.Close()
 
-<<<<<<< HEAD
 	tmpFile, err := os.CreateTemp("", lambdaName+"_blob")
-=======
+	if err != nil {
+		return RT_UNKNOWN, "", err
+	}
+	tmpPath := tmpFile.Name()
+	if _, err := io.Copy(tmpFile, reader); err != nil {
+		tmpFile.Close()
+		return RT_UNKNOWN, "", err
+	}
+	tmpFile.Close()
+	defer os.Remove(tmpPath)
+
+	targetDir := cp.dirMaker.Get(lambdaName)
+	if err := os.Mkdir(targetDir, 0755); err != nil {
+		return RT_UNKNOWN, "", err
+	}
+
+	cmd := exec.Command("tar", "-xzf", tmpPath, "--directory", targetDir)
+	if output, err := cmd.CombinedOutput(); err != nil {
+		return RT_UNKNOWN, "", fmt.Errorf("tar extract failed: %v :: %s", err, output)
+	}
+
+	var rt common.RuntimeType
+	if _, err := os.Stat(filepath.Join(targetDir, "f.py")); err == nil {
+		rt = common.RT_PYTHON
+	} else if _, err := os.Stat(filepath.Join(targetDir, "f.bin")); err == nil {
+		rt = common.RT_NATIVE
+	} else {
+		return RT_UNKNOWN, "", fmt.Errorf("runtime type not found in extracted archive")
+	}
+
+	return rt, targetDir, nil
+}
+
+func (cp *HandlerPuller) Reset(name string) {
+	cp.dirCache.Delete(name)
+}
+
+func (cp *HandlerPuller) pullLocalFile(src, lambdaName string) (rt_type common.RuntimeType, targetDir string, err error) {
+	stat, err := os.Stat(src)
+	if err != nil {
+		return rt_type, "", err
+	}
+
+	if stat.Mode().IsDir() {
+		log.Printf("Installing `%s` from a directory", stat.Name())
+
+		// this is really just a debug mode, and is not
+		// expected to be efficient
+		targetDir = cp.dirMaker.Get(lambdaName)
+
+		err := Copy(src, targetDir)
+		if err != nil {
+			return rt_type, "", fmt.Errorf("%s :: %s", err)
+		}
+
+		// Figure out runtime type
+		if _, err := os.Stat(src + "/f.py"); !os.IsNotExist(err) {
+			rt_type = common.RT_PYTHON
+		} else if _, err := os.Stat(src + "/f.bin"); !os.IsNotExist(err) {
+			rt_type = common.RT_NATIVE
+		} else {
+			return rt_type, "", fmt.Errorf("Unknown runtime type")
+		}
+
+		return rt_type, targetDir, nil
+	} else if !stat.Mode().IsRegular() {
+		return rt_type, "", fmt.Errorf("%s not a file or directory", src)
+	}
+
 	// for regular files, we cache based on mod time.  We don't
 	// cache at the file level if this is a remote store (because
 	// caching is handled at the web level)
@@ -187,42 +257,49 @@
 	}
 
 	resp, err := client.Do(req)
->>>>>>> 87eaa7e9
-	if err != nil {
-		return RT_UNKNOWN, "", err
-	}
-	tmpPath := tmpFile.Name()
-	if _, err := io.Copy(tmpFile, reader); err != nil {
-		tmpFile.Close()
-		return RT_UNKNOWN, "", err
-	}
-	tmpFile.Close()
-	defer os.Remove(tmpPath)
-
-	targetDir := cp.dirMaker.Get(lambdaName)
-	if err := os.Mkdir(targetDir, 0755); err != nil {
-		return RT_UNKNOWN, "", err
-	}
-
-	cmd := exec.Command("tar", "-xzf", tmpPath, "--directory", targetDir)
-	if output, err := cmd.CombinedOutput(); err != nil {
-		return RT_UNKNOWN, "", fmt.Errorf("tar extract failed: %v :: %s", err, output)
-	}
-
-	var rt common.RuntimeType
-	if _, err := os.Stat(filepath.Join(targetDir, "f.py")); err == nil {
-		rt = common.RT_PYTHON
-	} else if _, err := os.Stat(filepath.Join(targetDir, "f.bin")); err == nil {
-		rt = common.RT_NATIVE
-	} else {
-		return RT_UNKNOWN, "", fmt.Errorf("runtime type not found in extracted archive")
-	}
-
-	return rt, targetDir, nil
-}
-
-func (cp *HandlerPuller) Reset(name string) {
-	cp.dirCache.Delete(name)
+	if err != nil {
+		return rt_type, "", err
+	}
+	defer resp.Body.Close()
+
+	if resp.StatusCode == http.StatusNotFound {
+		return rt_type, "", errNotFound404
+	}
+
+	if resp.StatusCode == http.StatusNotModified {
+		return rt_type, cacheEntry.path, nil
+	}
+
+	// download to local file, then use pullLocalFile to finish
+	dir, err := ioutil.TempDir("", "ol-")
+	if err != nil {
+		return rt_type, "", err
+	}
+	defer os.RemoveAll(dir)
+
+	parts := strings.Split(src, "/")
+	localPath := filepath.Join(dir, parts[len(parts)-1])
+	out, err := os.Create(localPath)
+	if err != nil {
+		return rt_type, "", err
+	}
+	defer out.Close()
+
+	if _, err = io.Copy(out, resp.Body); err != nil {
+		return rt_type, "", err
+	}
+
+	rt_type, targetDir, err = cp.pullLocalFile(localPath, lambdaName)
+
+	// record directory in cache, by mod time
+	if err == nil {
+		version := resp.Header.Get("Last-Modified")
+		if version != "" {
+			cp.putCache(lambdaName, version, targetDir)
+		}
+	}
+
+	return rt_type, targetDir, err
 }
 
 func (cp *HandlerPuller) getCache(name string) *CacheEntry {
