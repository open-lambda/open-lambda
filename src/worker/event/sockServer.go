--- conflicted
+++ resolved
@@ -49,10 +49,7 @@
 	// create args
 	codePath := args["code"].(string)
 	var codeDir string
-<<<<<<< HEAD
-=======
-
->>>>>>> beebdb9d
+
 	// Handle tar.gz files by extracting them to a temporary directory
 	if strings.HasSuffix(codePath, common.LambdaFileExtension) {
 		// Create temporary directory for extraction
@@ -60,20 +57,14 @@
 		if err != nil {
 			return fmt.Errorf("failed to create temp dir for tar.gz extraction: %v", err)
 		}
-<<<<<<< HEAD
-=======
-
->>>>>>> beebdb9d
+
 		// Extract tar.gz file
 		cmd := exec.Command("tar", "-xzf", codePath, "--directory", tempDir)
 		if output, err := cmd.CombinedOutput(); err != nil {
 			os.RemoveAll(tempDir)
 			return fmt.Errorf("failed to extract tar.gz file %s: %v :: %s", codePath, err, string(output))
 		}
-<<<<<<< HEAD
-=======
-
->>>>>>> beebdb9d
+
 		codeDir = tempDir
 	} else {
 		codeDir = codePath
