package main

import (
	"fmt"
	"io"
	"log"
	"net/http"
	"os"
	"os/exec"
	"path/filepath"

	"github.com/open-lambda/open-lambda/ol/bench"
	"github.com/open-lambda/open-lambda/ol/boss"
	"github.com/open-lambda/open-lambda/ol/common"
	"github.com/open-lambda/open-lambda/ol/worker"

<<<<<<< HEAD
	"github.com/urfave/cli"
)

var client *docker.Client

func initOLDir(olPath string) (err error) {
	fmt.Printf("Init OL dir at %v\n", olPath)
	if err := os.Mkdir(olPath, 0700); err != nil {
		return err
	}

	if err := common.LoadDefaults(olPath); err != nil {
		return err
	}

	confPath := filepath.Join(olPath, "config.json")
	if err := common.SaveConf(confPath); err != nil {
		return err
	}

	if err := os.Mkdir(common.Conf.Worker_dir, 0700); err != nil {
		return err
	}

	if err := os.Mkdir(common.Conf.Registry, 0700); err != nil {
		return err
	}

	// create a base directory to run sock handlers
	base := common.Conf.SOCK_base_path
	fmt.Printf("Creating lambda base at %v (may take several minutes)\n", base)
	err = dutil.DumpDockerImage(client, "lambda", base)
	if err != nil {
		return err
	}

	if err := os.Mkdir(path.Join(base, "handler"), 0700); err != nil {
		return err
	}

	if err := os.Mkdir(path.Join(base, "host"), 0700); err != nil {
		return err
	}

	if err := os.Mkdir(path.Join(base, "packages"), 0700); err != nil {
		return err
	}

	// need this because Docker containers don't have a dns server in /etc/resolv.conf
	dnsPath := filepath.Join(base, "etc", "resolv.conf")
	if err := ioutil.WriteFile(dnsPath, []byte("nameserver 8.8.8.8\n"), 0644); err != nil {
		return err
	}

	path := filepath.Join(base, "dev", "null")
	if err := exec.Command("mknod", "-m", "0644", path, "c", "1", "3").Run(); err != nil {
		return err
	}

	path = filepath.Join(base, "dev", "random")
	if err := exec.Command("mknod", "-m", "0644", path, "c", "1", "8").Run(); err != nil {
		return err
	}

	path = filepath.Join(base, "dev", "urandom")
	if err := exec.Command("mknod", "-m", "0644", path, "c", "1", "9").Run(); err != nil {
		return err
	}

	fmt.Printf("Working Directory: %s\n\n", olPath)
	fmt.Printf("Worker Defaults: \n%s\n\n", common.DumpConfStr())
	fmt.Printf("You may modify the defaults here: %s\n\n", confPath)
	fmt.Printf("You may now start a server using the \"ol worker\" command\n")

	return nil
}

// newOL corresponds to the "new" command of the admin tool.
func newOL(ctx *cli.Context) error {
	olPath, err := common.GetOlPath(ctx)
	if err != nil {
		return err
	}

	return initOLDir(olPath)
}

// workers corresponds to the "workers" command of the admin tool.
//
// The JSON config in the cluster template directory will be populated for each
// worker, and their pid will be written to the log directory. worker_exec will
// be called to run the worker processes.
func worker(ctx *cli.Context) error {
	// get path of worker files
	olPath, err := common.GetOlPath(ctx)
	if err != nil {
		return err
	}

	// if `./ol new` not previously run, do that init now
	if _, err := os.Stat(olPath); os.IsNotExist(err) {
		fmt.Printf("no OL directory found at %s\n", olPath)
		if err := initOLDir(olPath); err != nil {
			return err
		}
	} else {
		fmt.Printf("using existing OL directory at %s\n", olPath)
	}

	confPath := filepath.Join(olPath, "config.json")
	overrides := ctx.String("options")
	if overrides != "" {
		overridesPath := confPath + ".overrides"
		err = overrideOpts(confPath, overridesPath, overrides)
		if err != nil {
			return err
		}
		confPath = overridesPath
	}

	if err := common.LoadConf(confPath); err != nil {
		return err
	}

	// should we run as a background process?
	detach := ctx.Bool("detach")

	if detach {
		// stdout+stderr both go to log
		logPath := filepath.Join(olPath, "worker.out")
		// creates a worker.out file
		f, err := os.Create(logPath)
		if err != nil {
			return err
		}
		// holds attributes that will be used when os.StartProcess.
		// we use CLONE_NEWNS because ol creates many mount points.
		// we don't want them to show up in /proc/self/mountinfo
		// for systemd because systemd creates a service for each
		// mount point, which is a major overhead.
		attr := os.ProcAttr{
			Files: []*os.File{nil, f, f},
			Sys: &syscall.SysProcAttr{
				Unshareflags: syscall.CLONE_NEWNS,
			},
		}
		cmd := []string{}
		for _, arg := range os.Args {
			if arg != "-d" && arg != "--detach" {
				cmd = append(cmd, arg)
			}
		}
		// looks for ./ol path
		binPath, err := exec.LookPath(os.Args[0])
		if err != nil {
			return err
		}
		// start the worker process
		fmt.Printf("starting process: binpath= %s, cmd=%s\n", binPath, cmd)
		proc, err := os.StartProcess(binPath, cmd, &attr)
		if err != nil {
			return err
		}

		// died is error message
		died := make(chan error)
		go func() {
			_, err := proc.Wait()
			died <- err
		}()

		fmt.Printf("Starting worker: pid=%d, port=%s, log=%s\n", proc.Pid, common.Conf.Worker_port, logPath)

		var pingErr error

		for i := 0; i < 300; i++ {
			// check if it has died
			select {
			case err := <-died:
				if err != nil {
					return err
				}
				return fmt.Errorf("worker process %d does not a appear to be running, check worker.out", proc.Pid)
			default:
			}

			// is the worker still alive?
			err := proc.Signal(syscall.Signal(0))
			if err != nil {

			}

			// is it reachable?
			url := fmt.Sprintf("http://localhost:%s/pid", common.Conf.Worker_port)
			response, err := http.Get(url)
			if err != nil {
				pingErr = err
				time.Sleep(100 * time.Millisecond)
				continue
			}
			defer response.Body.Close()

			// are we talking with the expected PID?
			body, err := ioutil.ReadAll(response.Body)
			pid, err := strconv.Atoi(strings.TrimSpace(string(body)))
			if err != nil {
				return fmt.Errorf("/pid did not return an int :: %s", err)
			}

			if pid == proc.Pid {
				fmt.Printf("ready\n")
				return nil // server is started and ready for requests
			}

			return fmt.Errorf("expected PID %v but found %v (port conflict?)", proc.Pid, pid)
		}

		return fmt.Errorf("worker still not reachable after 30 seconds :: %s", pingErr)
	}

	if err := server.Main(); err != nil {
		return err
	}

	return fmt.Errorf("this code should not be reachable")
}

func newBossConf(platform string) error {
=======
	"github.com/urfave/cli/v2"
)

func newBossConf() error {
>>>>>>> 0ac2e545
	if err := boss.LoadDefaults(); err != nil {
		return err
	}

	if err := boss.SaveConf("boss.json"); err != nil {
		return err
	}

	fmt.Printf("populated boss.json with default settings\n")
	return nil
}

// newBoss corresponses to the "new-boss" command of the admin tool.
func newBoss(ctx *cli.Context) error {
	platform := ctx.String("platform")
	return newBossConf(platform)
}

// runBoss corresponses to the "boss" command of the admin tool.
func runBoss(ctx *cli.Context) error {
	platform := ctx.String("platform")
	if _, err := os.Stat("boss.json"); os.IsNotExist(err) {
		newBossConf(platform)
	}

	if err := boss.LoadConf("boss.json"); err != nil {
		return err
	}

	return bossStart(ctx)
}

// corresponds to the "pprof mem" command of the admin tool.
func pprofMem(ctx *cli.Context) error {
	olPath, err := common.GetOlPath(ctx)
	if err != nil {
		return err
	}

	err = common.LoadConf(filepath.Join(olPath, "config.json"))
	if err != nil {
		return err
	}

	url := fmt.Sprintf("http://localhost:%s/pprof/mem", common.Conf.Worker_port)
	response, err := http.Get(url)
	if err != nil {
		return fmt.Errorf("could not send GET to %s", url)
	}
	defer response.Body.Close()

	path := ctx.String("out")
	if path == "" {
		path = "mem.prof"
	}
	out, err := os.Create(path)
	if err != nil {
		return err
	}
	defer out.Close()

	if _, err := io.Copy(out, response.Body); err != nil {
		return err
	}
	fmt.Printf("output saved to %s.  Use the following to explore:\n", path)
	fmt.Printf("go tool pprof -http=localhost:8888 %s\n", path)

	return nil
}

func bossStart(ctx *cli.Context) error {
	detach := ctx.Bool("detach")

	// If detach is specified, we start another ol-process with the worker argument
	if detach {
		// stdout+stderr both go to log
		logPath := "boss.out"
		// creates a worker.out file
		f, err := os.Create(logPath)
		if err != nil {
			return err
		}
		// holds attributes that will be used when os.StartProcess
		attr := os.ProcAttr{
			Files: []*os.File{nil, f, f},
		}
		cmd := []string{}
		for _, arg := range os.Args {
			if arg != "-d" && arg != "--detach" {
				cmd = append(cmd, arg)
			}
		}

		// Get the path of this binary
		binPath, err := exec.LookPath(os.Args[0])
		if err != nil {
			return err
		}
		// start the worker process
		fmt.Printf("starting process: binpath= %s, cmd=%s\n", binPath, cmd)
		proc, err := os.StartProcess(binPath, cmd, &attr)
		if err != nil {
			return err
		}

		// died is error message
		died := make(chan error)
		go func() {
			_, err := proc.Wait()
			died <- err
		}()

		fmt.Printf("Starting boss: pid=%d, port=%s, log=%s\n", proc.Pid, boss.Conf.Boss_port, logPath)
		return nil // TODO: ping status to make sure it is actually running?
	}

	if err := boss.BossMain(); err != nil {
		return err
	}

	return fmt.Errorf("this code should not be reachable")
}

<<<<<<< HEAD
// kill corresponds to the "kill" command of the admin tool.
func kill(ctx *cli.Context) error {
	olPath, err := common.GetOlPath(ctx)
	if err != nil {
		return err
	}

	// locate worker.pid, use it to get worker's PID
	configPath := filepath.Join(olPath, "config.json")
	if err := common.LoadConf(configPath); err != nil {
		return err
	}
	data, err := ioutil.ReadFile(filepath.Join(common.Conf.Worker_dir, "worker.pid"))
	if err != nil {
		return err
	}
	pidstr := string(data)
	pid, err := strconv.Atoi(pidstr)
	if err != nil {
		return err
	}

	fmt.Printf("Killing worker process with PID %d\n", pid)
	p, err := os.FindProcess(pid)
	if err != nil {
		fmt.Printf("%s\n", err.Error())
		fmt.Printf("Failed to find worker process with PID %d.  May require manual cleanup.\n", pid)
	}
	if err := p.Signal(syscall.SIGINT); err != nil {
		fmt.Printf("%s\n", err.Error())
		fmt.Printf("Failed to kill process with PID %d.  May require manual cleanup.\n", pid)
	}

	for i := 0; i < 300; i++ {
		err := p.Signal(syscall.Signal(0))
		if err != nil {
			fmt.Printf("OL worker process stopped successfully\n")
			return nil // good, process must have stopped
		}
		time.Sleep(100 * time.Millisecond)
	}

	return fmt.Errorf("worker didn't stop after 30s")
}

// cleanup corresponds to the "force-cleanup" command of the admin tool.
func cleanup(ctx *cli.Context) error {
	olPath, err := common.GetOlPath(ctx)
	if err != nil {
		return err
	}

	cgRoot := filepath.Join("/sys", "fs", "cgroup", filepath.Base(olPath)+"-sandboxes")
	fmt.Printf("ATTEMPT to cleanup cgroups at %s\n", cgRoot)

	if files, err := ioutil.ReadDir(cgRoot); err != nil {
		fmt.Printf("could not find cgroup root: %s\n", err.Error())
	} else {
		kill := filepath.Join(cgRoot, "cgroup.kill")
		if err := ioutil.WriteFile(kill, []byte(fmt.Sprintf("%d", 1)), os.ModeAppend); err != nil {
			fmt.Printf("could kill processes in cgroup: %s\n", err.Error())
		}

		for _, file := range files {
			if strings.HasPrefix(file.Name(), "cg-") {
				cg := filepath.Join(cgRoot, file.Name())
				fmt.Printf("try removing %s\n", cg)
				if err := syscall.Rmdir(cg); err != nil {
					fmt.Printf("could remove cgroup: %s\n", err.Error())
				}
			}
		}

		if err := syscall.Rmdir(cgRoot); err != nil {
			fmt.Printf("could remove cgroup root: %s\n", err.Error())
		}
	}

	dirName := filepath.Join(olPath, "worker", "root-sandboxes")
	fmt.Printf("ATTEMPT to cleanup mounts at %s\n", dirName)

	if files, err := ioutil.ReadDir(dirName); err != nil {
		fmt.Printf("could not find mount root: %s\n", err.Error())
	} else {
		for _, file := range files {
			path := filepath.Join(dirName, file.Name())
			fmt.Printf("try unmounting %s\n", path)
			if err := syscall.Unmount(path, syscall.MNT_DETACH); err != nil {
				fmt.Printf("could not unmount: %s\n", err.Error())
			}

			if err := syscall.Rmdir(path); err != nil {
				fmt.Printf("could remove mount dir: %s\n", err.Error())
			}
		}
	}

	if err := syscall.Unmount(dirName, syscall.MNT_DETACH); err != nil {
		fmt.Printf("could not unmount %s: %s\n", dirName, err.Error())
	}

	if err := os.Remove(filepath.Join(olPath, "worker", "worker.pid")); err != nil {
		fmt.Printf("could not remove worker.pid: %s\n", err.Error())
	}

=======
func gcpTest(ctx *cli.Context) error {
	boss.GCPBossTest()
	return nil
}

func azureTest(ctx *cli.Context) error {
	boss.AzureMain("default contents")
>>>>>>> 0ac2e545
	return nil
}

// main runs the admin tool
func main() {
	log.SetFlags(log.Ldate | log.Ltime | log.Lmicroseconds)

	cli.CommandHelpTemplate = `NAME:
   {{.HelpName}} - {{if .Description}}{{.Description}}{{else}}{{.Usage}}{{end}}
USAGE:
   {{if .UsageText}}{{.UsageText}}{{else}}{{.HelpName}} command{{if .VisibleFlags}} [command options]{{end}} {{if .ArgsUsage}}{{.ArgsUsage}}{{else}}[arguments...]{{end}}{{end}}
COMMANDS:{{range .VisibleCategories}}{{if .Name}}
   {{.Name}}:{{end}}{{range .VisibleCommands}}
     {{join .Names ", "}}{{"\t"}}{{.Usage}}{{end}}
{{end}}{{if .VisibleFlags}}
OPTIONS:
   {{range .VisibleFlags}}{{.}}
   {{end}}{{end}}
`
	app := cli.NewApp()
	app.Usage = "Admin tool for Open-Lambda"
	app.UsageText = "ol COMMAND [ARG...]"
	app.ArgsUsage = "ArgsUsage"
	app.EnableBashCompletion = true
	app.HideVersion = true
	app.Commands = []*cli.Command{
		&cli.Command{
			Name:        "new-boss",
			Usage:       "Create an OL Boss config (boss.json)",
			UsageText:   "ol new-boss [--path=PATH] [--detach] [--platform]",
			Description: "Create config for new boss",
			Action:      newBoss,
			Flags: []cli.Flag{
				cli.StringFlag{
					Name:  "platform, p",
					Usage: "Select a platform",
				},
			},
		},
		&cli.Command{
			Name:        "boss",
			Usage:       "Start an OL Boss process",
			UsageText:   "ol boss [--path=PATH] [--detach] [--platform]",
			Description: "Start a boss server.",
			Flags: []cli.Flag{
				&cli.BoolFlag{
					Name:  "detach",
					Aliases: []string{"d"},
					Usage: "Run worker in background",
				},
				cli.StringFlag{
					Name:  "platform, p",
					Usage: "Select a platform",
				},
			},
			Action: runBoss,
		},
<<<<<<< HEAD
		cli.Command{
			Name:        "status",
			Usage:       "check status of an OL worker process",
			UsageText:   "ol status [--path=NAME]",
			Description: "If no cluster name is specified, number of containers of each cluster is printed; otherwise the connection information for all containers in the given cluster will be displayed.",
			Flags:       []cli.Flag{pathFlag},
			Action:      status,
		},
		cli.Command{
			Name:      "kill",
			Usage:     "Kill containers and processes in a cluster",
			UsageText: "ol kill [--path=NAME]",
			Flags:     []cli.Flag{pathFlag},
			Action:    kill,
		},
		cli.Command{
			Name:      "force-cleanup",
			Usage:     "Developer use only.  Cleanup cgroups and mount points (only needed when OL halted unexpectedly or there's a bug)",
			UsageText: "ol force-cleanup [--path=NAME]",
			Flags:     []cli.Flag{pathFlag},
			Action:    cleanup,
		},
		cli.Command{
			Name:        "bench",
			Usage:       "Run benchmarks against an OL worker.",
			UsageText:   "ol bench <cmd>",
			Subcommands: bench.BenchCommands(),
		},
		cli.Command{
			Name:      "pprof",
			Usage:     "Profile OL worker",
=======
		&cli.Command{
			Name:      "gcp-test",
			Usage:     "Developer use only.  Start a GCP VM running the OL worker",
			UsageText: "ol gcp-test",
			Flags:     []cli.Flag{},
			Action:    gcpTest,
		},
		&cli.Command{
			Name:      "azure-test",
			Usage:     "Developer use only.  Start an Azure Blob ",
			UsageText: "ol zure-test",
			Flags:     []cli.Flag{},
			Action:    azureTest,
		},
		&cli.Command{
			Name: "worker",
			Usage: "Run OL worker commands.",
			UsageText: "ol worker <cmd>",
			Subcommands: worker.WorkerCommands(),
		},
		&cli.Command{
			Name: "bench",
			Usage: "Run benchmarks against an OL worker.",
			UsageText: "ol bench <cmd>",
			Subcommands: bench.BenchCommands(),
		},
		&cli.Command{
			Name: "pprof",
			Usage: "Profile OL worker",
>>>>>>> 0ac2e545
			UsageText: "ol pprof <cmd>",
			Subcommands: []*cli.Command{
				{
					Name:      "mem",
					Usage:     "creates lambdas for benchmarking",
					UsageText: "ol pprof mem [--out=NAME]",
					Action:    pprofMem,
					Flags: []cli.Flag{
<<<<<<< HEAD
						cli.StringFlag{
							Name: "out, o",
=======
						&cli.StringFlag{
							Name:  "out",
							Aliases: []string{"o"},
>>>>>>> 0ac2e545
						},
					},
				},
			},
		},
	}
	err := app.Run(os.Args)
	if err != nil {
		log.Fatal(err)
	}
}<|MERGE_RESOLUTION|>--- conflicted
+++ resolved
@@ -14,241 +14,10 @@
 	"github.com/open-lambda/open-lambda/ol/common"
 	"github.com/open-lambda/open-lambda/ol/worker"
 
-<<<<<<< HEAD
-	"github.com/urfave/cli"
-)
-
-var client *docker.Client
-
-func initOLDir(olPath string) (err error) {
-	fmt.Printf("Init OL dir at %v\n", olPath)
-	if err := os.Mkdir(olPath, 0700); err != nil {
-		return err
-	}
-
-	if err := common.LoadDefaults(olPath); err != nil {
-		return err
-	}
-
-	confPath := filepath.Join(olPath, "config.json")
-	if err := common.SaveConf(confPath); err != nil {
-		return err
-	}
-
-	if err := os.Mkdir(common.Conf.Worker_dir, 0700); err != nil {
-		return err
-	}
-
-	if err := os.Mkdir(common.Conf.Registry, 0700); err != nil {
-		return err
-	}
-
-	// create a base directory to run sock handlers
-	base := common.Conf.SOCK_base_path
-	fmt.Printf("Creating lambda base at %v (may take several minutes)\n", base)
-	err = dutil.DumpDockerImage(client, "lambda", base)
-	if err != nil {
-		return err
-	}
-
-	if err := os.Mkdir(path.Join(base, "handler"), 0700); err != nil {
-		return err
-	}
-
-	if err := os.Mkdir(path.Join(base, "host"), 0700); err != nil {
-		return err
-	}
-
-	if err := os.Mkdir(path.Join(base, "packages"), 0700); err != nil {
-		return err
-	}
-
-	// need this because Docker containers don't have a dns server in /etc/resolv.conf
-	dnsPath := filepath.Join(base, "etc", "resolv.conf")
-	if err := ioutil.WriteFile(dnsPath, []byte("nameserver 8.8.8.8\n"), 0644); err != nil {
-		return err
-	}
-
-	path := filepath.Join(base, "dev", "null")
-	if err := exec.Command("mknod", "-m", "0644", path, "c", "1", "3").Run(); err != nil {
-		return err
-	}
-
-	path = filepath.Join(base, "dev", "random")
-	if err := exec.Command("mknod", "-m", "0644", path, "c", "1", "8").Run(); err != nil {
-		return err
-	}
-
-	path = filepath.Join(base, "dev", "urandom")
-	if err := exec.Command("mknod", "-m", "0644", path, "c", "1", "9").Run(); err != nil {
-		return err
-	}
-
-	fmt.Printf("Working Directory: %s\n\n", olPath)
-	fmt.Printf("Worker Defaults: \n%s\n\n", common.DumpConfStr())
-	fmt.Printf("You may modify the defaults here: %s\n\n", confPath)
-	fmt.Printf("You may now start a server using the \"ol worker\" command\n")
-
-	return nil
-}
-
-// newOL corresponds to the "new" command of the admin tool.
-func newOL(ctx *cli.Context) error {
-	olPath, err := common.GetOlPath(ctx)
-	if err != nil {
-		return err
-	}
-
-	return initOLDir(olPath)
-}
-
-// workers corresponds to the "workers" command of the admin tool.
-//
-// The JSON config in the cluster template directory will be populated for each
-// worker, and their pid will be written to the log directory. worker_exec will
-// be called to run the worker processes.
-func worker(ctx *cli.Context) error {
-	// get path of worker files
-	olPath, err := common.GetOlPath(ctx)
-	if err != nil {
-		return err
-	}
-
-	// if `./ol new` not previously run, do that init now
-	if _, err := os.Stat(olPath); os.IsNotExist(err) {
-		fmt.Printf("no OL directory found at %s\n", olPath)
-		if err := initOLDir(olPath); err != nil {
-			return err
-		}
-	} else {
-		fmt.Printf("using existing OL directory at %s\n", olPath)
-	}
-
-	confPath := filepath.Join(olPath, "config.json")
-	overrides := ctx.String("options")
-	if overrides != "" {
-		overridesPath := confPath + ".overrides"
-		err = overrideOpts(confPath, overridesPath, overrides)
-		if err != nil {
-			return err
-		}
-		confPath = overridesPath
-	}
-
-	if err := common.LoadConf(confPath); err != nil {
-		return err
-	}
-
-	// should we run as a background process?
-	detach := ctx.Bool("detach")
-
-	if detach {
-		// stdout+stderr both go to log
-		logPath := filepath.Join(olPath, "worker.out")
-		// creates a worker.out file
-		f, err := os.Create(logPath)
-		if err != nil {
-			return err
-		}
-		// holds attributes that will be used when os.StartProcess.
-		// we use CLONE_NEWNS because ol creates many mount points.
-		// we don't want them to show up in /proc/self/mountinfo
-		// for systemd because systemd creates a service for each
-		// mount point, which is a major overhead.
-		attr := os.ProcAttr{
-			Files: []*os.File{nil, f, f},
-			Sys: &syscall.SysProcAttr{
-				Unshareflags: syscall.CLONE_NEWNS,
-			},
-		}
-		cmd := []string{}
-		for _, arg := range os.Args {
-			if arg != "-d" && arg != "--detach" {
-				cmd = append(cmd, arg)
-			}
-		}
-		// looks for ./ol path
-		binPath, err := exec.LookPath(os.Args[0])
-		if err != nil {
-			return err
-		}
-		// start the worker process
-		fmt.Printf("starting process: binpath= %s, cmd=%s\n", binPath, cmd)
-		proc, err := os.StartProcess(binPath, cmd, &attr)
-		if err != nil {
-			return err
-		}
-
-		// died is error message
-		died := make(chan error)
-		go func() {
-			_, err := proc.Wait()
-			died <- err
-		}()
-
-		fmt.Printf("Starting worker: pid=%d, port=%s, log=%s\n", proc.Pid, common.Conf.Worker_port, logPath)
-
-		var pingErr error
-
-		for i := 0; i < 300; i++ {
-			// check if it has died
-			select {
-			case err := <-died:
-				if err != nil {
-					return err
-				}
-				return fmt.Errorf("worker process %d does not a appear to be running, check worker.out", proc.Pid)
-			default:
-			}
-
-			// is the worker still alive?
-			err := proc.Signal(syscall.Signal(0))
-			if err != nil {
-
-			}
-
-			// is it reachable?
-			url := fmt.Sprintf("http://localhost:%s/pid", common.Conf.Worker_port)
-			response, err := http.Get(url)
-			if err != nil {
-				pingErr = err
-				time.Sleep(100 * time.Millisecond)
-				continue
-			}
-			defer response.Body.Close()
-
-			// are we talking with the expected PID?
-			body, err := ioutil.ReadAll(response.Body)
-			pid, err := strconv.Atoi(strings.TrimSpace(string(body)))
-			if err != nil {
-				return fmt.Errorf("/pid did not return an int :: %s", err)
-			}
-
-			if pid == proc.Pid {
-				fmt.Printf("ready\n")
-				return nil // server is started and ready for requests
-			}
-
-			return fmt.Errorf("expected PID %v but found %v (port conflict?)", proc.Pid, pid)
-		}
-
-		return fmt.Errorf("worker still not reachable after 30 seconds :: %s", pingErr)
-	}
-
-	if err := server.Main(); err != nil {
-		return err
-	}
-
-	return fmt.Errorf("this code should not be reachable")
-}
-
-func newBossConf(platform string) error {
-=======
 	"github.com/urfave/cli/v2"
 )
 
 func newBossConf() error {
->>>>>>> 0ac2e545
 	if err := boss.LoadDefaults(); err != nil {
 		return err
 	}
@@ -372,113 +141,6 @@
 	return fmt.Errorf("this code should not be reachable")
 }
 
-<<<<<<< HEAD
-// kill corresponds to the "kill" command of the admin tool.
-func kill(ctx *cli.Context) error {
-	olPath, err := common.GetOlPath(ctx)
-	if err != nil {
-		return err
-	}
-
-	// locate worker.pid, use it to get worker's PID
-	configPath := filepath.Join(olPath, "config.json")
-	if err := common.LoadConf(configPath); err != nil {
-		return err
-	}
-	data, err := ioutil.ReadFile(filepath.Join(common.Conf.Worker_dir, "worker.pid"))
-	if err != nil {
-		return err
-	}
-	pidstr := string(data)
-	pid, err := strconv.Atoi(pidstr)
-	if err != nil {
-		return err
-	}
-
-	fmt.Printf("Killing worker process with PID %d\n", pid)
-	p, err := os.FindProcess(pid)
-	if err != nil {
-		fmt.Printf("%s\n", err.Error())
-		fmt.Printf("Failed to find worker process with PID %d.  May require manual cleanup.\n", pid)
-	}
-	if err := p.Signal(syscall.SIGINT); err != nil {
-		fmt.Printf("%s\n", err.Error())
-		fmt.Printf("Failed to kill process with PID %d.  May require manual cleanup.\n", pid)
-	}
-
-	for i := 0; i < 300; i++ {
-		err := p.Signal(syscall.Signal(0))
-		if err != nil {
-			fmt.Printf("OL worker process stopped successfully\n")
-			return nil // good, process must have stopped
-		}
-		time.Sleep(100 * time.Millisecond)
-	}
-
-	return fmt.Errorf("worker didn't stop after 30s")
-}
-
-// cleanup corresponds to the "force-cleanup" command of the admin tool.
-func cleanup(ctx *cli.Context) error {
-	olPath, err := common.GetOlPath(ctx)
-	if err != nil {
-		return err
-	}
-
-	cgRoot := filepath.Join("/sys", "fs", "cgroup", filepath.Base(olPath)+"-sandboxes")
-	fmt.Printf("ATTEMPT to cleanup cgroups at %s\n", cgRoot)
-
-	if files, err := ioutil.ReadDir(cgRoot); err != nil {
-		fmt.Printf("could not find cgroup root: %s\n", err.Error())
-	} else {
-		kill := filepath.Join(cgRoot, "cgroup.kill")
-		if err := ioutil.WriteFile(kill, []byte(fmt.Sprintf("%d", 1)), os.ModeAppend); err != nil {
-			fmt.Printf("could kill processes in cgroup: %s\n", err.Error())
-		}
-
-		for _, file := range files {
-			if strings.HasPrefix(file.Name(), "cg-") {
-				cg := filepath.Join(cgRoot, file.Name())
-				fmt.Printf("try removing %s\n", cg)
-				if err := syscall.Rmdir(cg); err != nil {
-					fmt.Printf("could remove cgroup: %s\n", err.Error())
-				}
-			}
-		}
-
-		if err := syscall.Rmdir(cgRoot); err != nil {
-			fmt.Printf("could remove cgroup root: %s\n", err.Error())
-		}
-	}
-
-	dirName := filepath.Join(olPath, "worker", "root-sandboxes")
-	fmt.Printf("ATTEMPT to cleanup mounts at %s\n", dirName)
-
-	if files, err := ioutil.ReadDir(dirName); err != nil {
-		fmt.Printf("could not find mount root: %s\n", err.Error())
-	} else {
-		for _, file := range files {
-			path := filepath.Join(dirName, file.Name())
-			fmt.Printf("try unmounting %s\n", path)
-			if err := syscall.Unmount(path, syscall.MNT_DETACH); err != nil {
-				fmt.Printf("could not unmount: %s\n", err.Error())
-			}
-
-			if err := syscall.Rmdir(path); err != nil {
-				fmt.Printf("could remove mount dir: %s\n", err.Error())
-			}
-		}
-	}
-
-	if err := syscall.Unmount(dirName, syscall.MNT_DETACH); err != nil {
-		fmt.Printf("could not unmount %s: %s\n", dirName, err.Error())
-	}
-
-	if err := os.Remove(filepath.Join(olPath, "worker", "worker.pid")); err != nil {
-		fmt.Printf("could not remove worker.pid: %s\n", err.Error())
-	}
-
-=======
 func gcpTest(ctx *cli.Context) error {
 	boss.GCPBossTest()
 	return nil
@@ -486,7 +148,6 @@
 
 func azureTest(ctx *cli.Context) error {
 	boss.AzureMain("default contents")
->>>>>>> 0ac2e545
 	return nil
 }
 
@@ -544,39 +205,6 @@
 			},
 			Action: runBoss,
 		},
-<<<<<<< HEAD
-		cli.Command{
-			Name:        "status",
-			Usage:       "check status of an OL worker process",
-			UsageText:   "ol status [--path=NAME]",
-			Description: "If no cluster name is specified, number of containers of each cluster is printed; otherwise the connection information for all containers in the given cluster will be displayed.",
-			Flags:       []cli.Flag{pathFlag},
-			Action:      status,
-		},
-		cli.Command{
-			Name:      "kill",
-			Usage:     "Kill containers and processes in a cluster",
-			UsageText: "ol kill [--path=NAME]",
-			Flags:     []cli.Flag{pathFlag},
-			Action:    kill,
-		},
-		cli.Command{
-			Name:      "force-cleanup",
-			Usage:     "Developer use only.  Cleanup cgroups and mount points (only needed when OL halted unexpectedly or there's a bug)",
-			UsageText: "ol force-cleanup [--path=NAME]",
-			Flags:     []cli.Flag{pathFlag},
-			Action:    cleanup,
-		},
-		cli.Command{
-			Name:        "bench",
-			Usage:       "Run benchmarks against an OL worker.",
-			UsageText:   "ol bench <cmd>",
-			Subcommands: bench.BenchCommands(),
-		},
-		cli.Command{
-			Name:      "pprof",
-			Usage:     "Profile OL worker",
-=======
 		&cli.Command{
 			Name:      "gcp-test",
 			Usage:     "Developer use only.  Start a GCP VM running the OL worker",
@@ -606,7 +234,6 @@
 		&cli.Command{
 			Name: "pprof",
 			Usage: "Profile OL worker",
->>>>>>> 0ac2e545
 			UsageText: "ol pprof <cmd>",
 			Subcommands: []*cli.Command{
 				{
@@ -615,14 +242,9 @@
 					UsageText: "ol pprof mem [--out=NAME]",
 					Action:    pprofMem,
 					Flags: []cli.Flag{
-<<<<<<< HEAD
-						cli.StringFlag{
-							Name: "out, o",
-=======
 						&cli.StringFlag{
 							Name:  "out",
 							Aliases: []string{"o"},
->>>>>>> 0ac2e545
 						},
 					},
 				},
