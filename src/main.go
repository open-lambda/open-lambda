package main

import (
	"encoding/json"
	"fmt"
	"github.com/open-lambda/open-lambda/ol/websocket"
	"io"
	"io/ioutil"
	"log"
	"net/http"
	"os"
	"os/exec"
	"path/filepath"
	"strconv"
	"strings"

	"github.com/open-lambda/open-lambda/ol/bench"
	"github.com/open-lambda/open-lambda/ol/boss"
	"github.com/open-lambda/open-lambda/ol/common"
	"github.com/open-lambda/open-lambda/ol/worker"

	"github.com/urfave/cli/v2"
)

func newBossConf() error {
	if err := boss.LoadDefaults(); err != nil {
		return err
	}

	if err := boss.SaveConf("boss.json"); err != nil {
		return err
	}

	fmt.Printf("populated boss.json with default settings\n")
	return nil
}

// runBoss corresponses to the "boss" command of the admin tool.
func runBoss(ctx *cli.Context) error {
	if _, err := os.Stat("boss.json"); os.IsNotExist(err) {
		newBossConf()
	}

	confPath := "boss.json"
	overrides := ctx.String("options")
	if overrides != "" {
		overridesPath := confPath + ".overrides"
		err := overrideOpts(confPath, overridesPath, overrides)
		if err != nil {
			return err
		}
		confPath = overridesPath
	}

	if err := boss.LoadConf(confPath); err != nil {
		return err
	}

	return bossStart(ctx)
}

<<<<<<< HEAD
func startWebSocketAPI(ctx *cli.Context) error {
	// start the websocket API server
	if err := websocket.Start(ctx); err != nil {
=======
// modify the config.json file based on settings from cmdline: -o opt1=val1,opt2=val2,...
//
// apply changes in optsStr to config from confPath, saving result to overridePath
func overrideOpts(confPath, overridePath, optsStr string) error {
	b, err := ioutil.ReadFile(confPath)
	if err != nil {
		return err
	}
	conf := make(map[string]any)
	if err := json.Unmarshal(b, &conf); err != nil {
		return err
	}

	opts := strings.Split(optsStr, ",")
	for _, opt := range opts {
		parts := strings.Split(opt, "=")
		if len(parts) != 2 {
			return fmt.Errorf("Could not parse key=val: '%s'", opt)
		}
		keys := strings.Split(parts[0], ".")
		val := parts[1]

		c := conf
		for i := 0; i < len(keys)-1; i++ {
			sub, ok := c[keys[i]]
			if !ok {
				return fmt.Errorf("key '%s' not found", keys[i])
			}
			switch v := sub.(type) {
			case map[string]any:
				c = v
			default:
				return fmt.Errorf("%s refers to a %T, not a map", keys[i], c[keys[i]])
			}
		}

		key := keys[len(keys)-1]
		prev, ok := c[key]
		if !ok {
			return fmt.Errorf("invalid option: '%s'", key)
		}
		switch prev.(type) {
		case string:
			c[key] = val
		case float64:
			c[key], err = strconv.Atoi(val)
			if err != nil {
				return err
			}
		case bool:
			if strings.ToLower(val) == "true" {
				c[key] = true
			} else if strings.ToLower(val) == "false" {
				c[key] = false
			} else {
				return fmt.Errorf("'%s' for %s not a valid boolean value", val, key)
			}
		default:
			return fmt.Errorf("config values of type %T (%s) must be edited manually in the config file ", prev, key)
		}
	}

	// save back config
	s, err := json.MarshalIndent(conf, "", "\t")
	if err != nil {
		return err
	}
	if err := ioutil.WriteFile(overridePath, s, 0644); err != nil {
>>>>>>> bfd4c72d
		return err
	}
	return nil
}

// corresponds to the "pprof mem" command of the admin tool.
func pprofMem(ctx *cli.Context) error {
	olPath, err := common.GetOlPath(ctx)
	if err != nil {
		return err
	}

	err = common.LoadConf(filepath.Join(olPath, "config.json"))
	if err != nil {
		return err
	}

	url := fmt.Sprintf("http://localhost:%s/pprof/mem", common.Conf.Worker_port)
	response, err := http.Get(url)
	if err != nil {
		return fmt.Errorf("could not send GET to %s", url)
	}
	defer response.Body.Close()

	path := ctx.String("out")
	if path == "" {
		path = "mem.prof"
	}
	out, err := os.Create(path)
	if err != nil {
		return err
	}
	defer out.Close()

	if _, err := io.Copy(out, response.Body); err != nil {
		return err
	}
	fmt.Printf("output saved to %s.  Use the following to explore:\n", path)
	fmt.Printf("go tool pprof -http=localhost:8888 %s\n", path)

	return nil
}

func bossStart(ctx *cli.Context) error {
	detach := ctx.Bool("detach")

	// If detach is specified, we start another ol-process with the worker argument
	if detach {
		// stdout+stderr both go to log
		logPath := "boss.out"
		// creates a worker.out file
		f, err := os.Create(logPath)
		if err != nil {
			return err
		}
		// holds attributes that will be used when os.StartProcess
		attr := os.ProcAttr{
			Files: []*os.File{nil, f, f},
		}
		cmd := []string{}
		for _, arg := range os.Args {
			if arg != "-d" && arg != "--detach" {
				cmd = append(cmd, arg)
			}
		}

		// Get the path of this binary
		binPath, err := exec.LookPath(os.Args[0])
		if err != nil {
			return err
		}
		// start the worker process
		fmt.Printf("starting process: binpath= %s, cmd=%s\n", binPath, cmd)
		proc, err := os.StartProcess(binPath, cmd, &attr)
		if err != nil {
			return err
		}

		// died is error message
		died := make(chan error)
		go func() {
			_, err := proc.Wait()
			died <- err
		}()

		fmt.Printf("Starting boss: pid=%d, port=%s, log=%s\n", proc.Pid, boss.Conf.Boss_port, logPath)
		return nil // TODO: ping status to make sure it is actually running?
	}

	if err := boss.BossMain(); err != nil {
		return err
	}

	return fmt.Errorf("this code should not be reachable")
}

// main runs the admin tool
func main() {
	log.SetFlags(log.Ldate | log.Ltime | log.Lmicroseconds)

	cli.CommandHelpTemplate = `NAME:
   {{.HelpName}} - {{if .Description}}{{.Description}}{{else}}{{.Usage}}{{end}}
USAGE:
   {{if .UsageText}}{{.UsageText}}{{else}}{{.HelpName}} command{{if .VisibleFlags}} [command options]{{end}} {{if .ArgsUsage}}{{.ArgsUsage}}{{else}}[arguments...]{{end}}{{end}}
COMMANDS:{{range .VisibleCategories}}{{if .Name}}
   {{.Name}}:{{end}}{{range .VisibleCommands}}
     {{join .Names ", "}}{{"\t"}}{{.Usage}}{{end}}
{{end}}{{if .VisibleFlags}}
OPTIONS:
   {{range .VisibleFlags}}{{.}}
   {{end}}{{end}}
`
	app := cli.NewApp()
	app.Usage = "Admin tool for Open-Lambda"
	app.UsageText = "ol COMMAND [ARG...]"
	app.ArgsUsage = "ArgsUsage"
	app.EnableBashCompletion = true
	app.HideVersion = true
	app.Commands = []*cli.Command{
		&cli.Command{
			Name:        "boss",
			Usage:       "Start an OL Boss process",
			UsageText:   "ol boss [OPTIONS...] [--detach]",
			Description: "Start a boss server.",
			Flags: []cli.Flag{
				&cli.StringFlag{
					Name:    "options",
					Aliases: []string{"o"},
					Usage:   "Override options with: -o opt1=val1,opt2=val2/opt3.subopt31=val3",
				},
				&cli.BoolFlag{
					Name:    "detach",
					Aliases: []string{"d"},
					Usage:   "Run worker in background",
				},
			},
			Action: runBoss,
		},
		&cli.Command{
<<<<<<< HEAD
			Name:        "websocket-api",
			Usage:       "Start the WebSocket API server",
			UsageText:   "ol websocket-api [--port=PORT] [--host=HOST]",
			Description: "Start a WebSocket API server to provide real-time communication",
			Action:      startWebSocketAPI,
			Flags: []cli.Flag{
				&cli.StringFlag{
					Name:  "port, p",
					Value: "4999", // default port
					Usage: "Port on which the WebSocket API server will listen",
				},
				&cli.StringFlag{
					Name:  "host, H",
					Value: "localhost", // default host
					Usage: "Host on which the WebSocket API server will listen",
				},
			},
		},
		&cli.Command{
			Name:      "gcp-test",
			Usage:     "Developer use only.  Start a GCP VM running the OL worker",
			UsageText: "ol gcp-test",
			Flags:     []cli.Flag{},
			Action:    gcpTest,
		},
		&cli.Command{
			Name:      "azure-test",
			Usage:     "Developer use only.  Start an Azure Blob ",
			UsageText: "ol zure-test",
			Flags:     []cli.Flag{},
			Action:    azureTest,
		},
		&cli.Command{
=======
>>>>>>> bfd4c72d
			Name:        "worker",
			Usage:       "Run OL worker commands.",
			UsageText:   "ol worker <cmd>",
			Subcommands: worker.WorkerCommands(),
		},
		&cli.Command{
			Name:        "bench",
			Usage:       "Run benchmarks against an OL worker.",
			UsageText:   "ol bench <cmd>",
			Subcommands: bench.BenchCommands(),
		},
		&cli.Command{
			Name:      "pprof",
			Usage:     "Profile OL worker",
			UsageText: "ol pprof <cmd>",
			Subcommands: []*cli.Command{
				{
					Name:      "mem",
					Usage:     "creates lambdas for benchmarking",
					UsageText: "ol pprof mem [--out=NAME]",
					Action:    pprofMem,
					Flags: []cli.Flag{
						&cli.StringFlag{
							Name:    "out",
							Aliases: []string{"o"},
						},
					},
				},
			},
		},
	}
	err := app.Run(os.Args)
	if err != nil {
		log.Fatal(err)
	}
}<|MERGE_RESOLUTION|>--- conflicted
+++ resolved
@@ -3,7 +3,6 @@
 import (
 	"encoding/json"
 	"fmt"
-	"github.com/open-lambda/open-lambda/ol/websocket"
 	"io"
 	"io/ioutil"
 	"log"
@@ -17,6 +16,7 @@
 	"github.com/open-lambda/open-lambda/ol/bench"
 	"github.com/open-lambda/open-lambda/ol/boss"
 	"github.com/open-lambda/open-lambda/ol/common"
+	"github.com/open-lambda/open-lambda/ol/websocket"
 	"github.com/open-lambda/open-lambda/ol/worker"
 
 	"github.com/urfave/cli/v2"
@@ -59,11 +59,7 @@
 	return bossStart(ctx)
 }
 
-<<<<<<< HEAD
-func startWebSocketAPI(ctx *cli.Context) error {
-	// start the websocket API server
-	if err := websocket.Start(ctx); err != nil {
-=======
+
 // modify the config.json file based on settings from cmdline: -o opt1=val1,opt2=val2,...
 //
 // apply changes in optsStr to config from confPath, saving result to overridePath
@@ -132,7 +128,14 @@
 		return err
 	}
 	if err := ioutil.WriteFile(overridePath, s, 0644); err != nil {
->>>>>>> bfd4c72d
+		return err
+	}
+	return nil
+}
+
+func startWebSocketAPI(ctx *cli.Context) error {
+	// start the websocket API server
+	if err := websocket.Start(ctx); err != nil {
 		return err
 	}
 	return nil
@@ -272,7 +275,6 @@
 			Action: runBoss,
 		},
 		&cli.Command{
-<<<<<<< HEAD
 			Name:        "websocket-api",
 			Usage:       "Start the WebSocket API server",
 			UsageText:   "ol websocket-api [--port=PORT] [--host=HOST]",
@@ -292,22 +294,6 @@
 			},
 		},
 		&cli.Command{
-			Name:      "gcp-test",
-			Usage:     "Developer use only.  Start a GCP VM running the OL worker",
-			UsageText: "ol gcp-test",
-			Flags:     []cli.Flag{},
-			Action:    gcpTest,
-		},
-		&cli.Command{
-			Name:      "azure-test",
-			Usage:     "Developer use only.  Start an Azure Blob ",
-			UsageText: "ol zure-test",
-			Flags:     []cli.Flag{},
-			Action:    azureTest,
-		},
-		&cli.Command{
-=======
->>>>>>> bfd4c72d
 			Name:        "worker",
 			Usage:       "Run OL worker commands.",
 			UsageText:   "ol worker <cmd>",
