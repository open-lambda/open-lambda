--- conflicted
+++ resolved
@@ -318,7 +318,6 @@
 				log.Printf("could not cleanup %s after failed pull", codeDir)
 			}
 
-<<<<<<< HEAD
 			if rt_type == common.RT_PYTHON {
 				// we dirty this dir (e.g., by setting up
 				// symlinks to packages, so we want the
@@ -326,12 +325,6 @@
 				// time, even if the code hasn't changed
 				f.lmgr.HandlerPuller.Reset(f.name)
 			}
-=======
-			// we may dirty this dir, so we want the
-			// HandlerPuller to give us a new one next
-			// time, even if the code hasn't changed
-			f.lmgr.HandlerPuller.Reset(f.name)
->>>>>>> cb90a182
 		}
 	}()
 
