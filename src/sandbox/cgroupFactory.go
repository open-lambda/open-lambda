--- conflicted
+++ resolved
@@ -18,7 +18,6 @@
 	"blkio", "cpu", "devices", "freezer", "hugetlb",
 	"memory", "perf_event", "systemd", "pids"}
 
-<<<<<<< HEAD
 // if there are fewer than CGROUP_RESERVE available, more will be created.
 // If there are more than 2*CGROUP_RESERVE available, they'll be released.
 const CGROUP_RESERVE = 16
@@ -30,7 +29,6 @@
 
 type CgroupPool struct {
 	Name     string
-	memPool  *MemPool
 	ready    chan *Cgroup
 	recycled chan *Cgroup
 	quit     chan chan bool
@@ -44,504 +42,326 @@
 		recycled: make(chan *Cgroup, CGROUP_RESERVE),
 		quit:     make(chan chan bool),
 		nextId:   0,
-=======
-	// if there are fewer than CGROUP_RESERVE available, more will be created.
-	// If there are more than 2*CGROUP_RESERVE available, they'll be released.
-	const CGROUP_RESERVE = 16
-
-	type Cgroup struct {
-		Name string
-		pool *CgroupPool
->>>>>>> b97407fe
-	}
-
-	type CgroupPool struct {
-		Name     string
-		ready    chan *Cgroup
-		recycled chan *Cgroup
-		quit     chan chan bool
-		nextId   int
-	}
-
-	func NewCgroupPool(name string) (*CgroupPool, error) {
-		pool := &CgroupPool{
-			Name:     path.Base(config.Conf.Worker_dir) + "-" + name,
-			ready:    make(chan *Cgroup, CGROUP_RESERVE),
-			recycled: make(chan *Cgroup, CGROUP_RESERVE),
-			quit:     make(chan chan bool),
-			nextId:   0,
-		}
-
-		// create cgroup categories
-		for _, resource := range cgroupList {
-			path := pool.Path(resource)
-			pool.printf("create %s", path)
-			if err := syscall.Mkdir(path, 0700); err != nil {
-				return nil, fmt.Errorf("Mkdir %s: %s", path, err)
+	}
+
+	// create cgroup categories
+	for _, resource := range cgroupList {
+		path := pool.Path(resource)
+		pool.printf("create %s", path)
+		if err := syscall.Mkdir(path, 0700); err != nil {
+			return nil, fmt.Errorf("Mkdir %s: %s", path, err)
+		}
+	}
+
+	go pool.cgTask()
+	return pool, nil
+}
+
+// add ID to each log message so we know which logs correspond to
+// which containers
+func (pool *CgroupPool) printf(format string, args ...interface{}) {
+	msg := fmt.Sprintf(format, args...)
+	log.Printf("%s [CGROUP POOL %s]", strings.TrimRight(msg, "\n"), pool.Name)
+}
+
+func (pool *CgroupPool) cgTask() {
+	// we'll be sent this as part of the quit request
+	var done chan bool
+
+	// loop until we get the quit message
+	pool.printf("start creating/serving CGs")
+Loop:
+	for {
+		var cg *Cgroup
+
+		// get a new or recycled cgroup
+		select {
+		case cg = <-pool.recycled:
+			// restore cgroup to clean state
+			cg.Unpause()
+		default:
+			pool.nextId += 1
+			cg = &Cgroup{
+				Name: fmt.Sprintf("cg-%d", pool.nextId),
+				pool: pool,
 			}
-		}
-
-		go pool.cgTask()
-		return pool, nil
-	}
-
-	// add ID to each log message so we know which logs correspond to
-	// which containers
-	func (pool *CgroupPool) printf(format string, args ...interface{}) {
-		msg := fmt.Sprintf(format, args...)
-		log.Printf("%s [CGROUP POOL %s]", strings.TrimRight(msg, "\n"), pool.Name)
-	}
-
-	func (pool *CgroupPool) cgTask() {
-		// we'll be sent this as part of the quit request
-		var done chan bool
-
-		// loop until we get the quit message
-		pool.printf("start creating/serving CGs")
-		Loop:
-		for {
-			var cg *Cgroup
-
-			// get a new or recycled cgroup
-			select {
-			case cg = <-pool.recycled:
-				// restore cgroup to clean state
-				cg.Unpause()
-			default:
-				pool.nextId += 1
-				cg = &Cgroup{
-					Name: fmt.Sprintf("cg-%d", pool.nextId),
-					pool: pool,
-				}
-				cg.Init()
-			}
-
-			// add cgroup to ready queue
-			select {
-			case pool.ready <- cg:
-			case done = <-pool.quit:
-				pool.printf("received shutdown request")
-				cg.destroy()
-				break Loop
-			}
-		}
-
-		// empty queues, freeing all cgroups
-		pool.printf("empty queues and release CGs")
-		Empty:
-		for {
-			select {
-			case cg := <-pool.ready:
-				cg.destroy()
-			case cg := <-pool.recycled:
-				cg.destroy()
-			default:
-				break Empty
-			}
-		}
-
-		done <- true
-	}
-
-	func (pool *CgroupPool) Destroy() {
-		// signal cgTask, then wait for it to finish
-		ch := make(chan bool)
-		pool.quit <- ch
-		<-ch
-
-		// delete cgroup categories
-		for _, resource := range cgroupList {
-			path := pool.Path(resource)
-			pool.printf("remove %s", path)
-			if err := syscall.Rmdir(path); err != nil {
-				panic(fmt.Errorf("Rmdir %s: %s", path, err))
-			}
-		}
-	}
-
-	func (pool *CgroupPool) GetCg() *Cgroup {
-		return <-pool.ready
-	}
-
-	func (pool *CgroupPool) Path(resource string) string {
-		return fmt.Sprintf("/sys/fs/cgroup/%s/%s", resource, pool.Name)
-	}
-
-	func (cg *Cgroup) Path(resource, filename string) string {
-		if filename == "" {
-			return fmt.Sprintf("%s/%s", cg.pool.Path(resource), cg.Name)
-		}
-		return fmt.Sprintf("%s/%s/%s", cg.pool.Path(resource), cg.Name, filename)
-	}
-
-	func (cg *Cgroup) AddPid(pid string) error {
-		// put process into each cgroup
-		for _, resource := range cgroupList {
-			err := ioutil.WriteFile(cg.Path(resource, "tasks"), []byte(pid), os.ModeAppend)
-			if err != nil {
-				return err
-			}
-		}
-
-		return nil
-	}
-
-	func (cg *Cgroup) setFreezeState(state string) error {
-		freezerPath := cg.Path("freezer", "freezer.state")
-		err := ioutil.WriteFile(freezerPath, []byte(state), os.ModeAppend)
+			cg.Init()
+		}
+
+		// add cgroup to ready queue
+		select {
+		case pool.ready <- cg:
+		case done = <-pool.quit:
+			pool.printf("received shutdown request")
+			cg.destroy()
+			break Loop
+		}
+	}
+
+	// empty queues, freeing all cgroups
+	pool.printf("empty queues and release CGs")
+Empty:
+	for {
+		select {
+		case cg := <-pool.ready:
+			cg.destroy()
+		case cg := <-pool.recycled:
+			cg.destroy()
+		default:
+			break Empty
+		}
+	}
+
+	done <- true
+}
+
+func (pool *CgroupPool) Destroy() {
+	// signal cgTask, then wait for it to finish
+	ch := make(chan bool)
+	pool.quit <- ch
+	<-ch
+
+	// delete cgroup categories
+	for _, resource := range cgroupList {
+		path := pool.Path(resource)
+		pool.printf("remove %s", path)
+		if err := syscall.Rmdir(path); err != nil {
+			panic(fmt.Errorf("Rmdir %s: %s", path, err))
+		}
+	}
+}
+
+func (pool *CgroupPool) GetCg() *Cgroup {
+	return <-pool.ready
+}
+
+func (pool *CgroupPool) Path(resource string) string {
+	return fmt.Sprintf("/sys/fs/cgroup/%s/%s", resource, pool.Name)
+}
+
+func (cg *Cgroup) Path(resource, filename string) string {
+	if filename == "" {
+		return fmt.Sprintf("%s/%s", cg.pool.Path(resource), cg.Name)
+	}
+	return fmt.Sprintf("%s/%s/%s", cg.pool.Path(resource), cg.Name, filename)
+}
+
+func (cg *Cgroup) AddPid(pid string) error {
+	// put process into each cgroup
+	for _, resource := range cgroupList {
+		err := ioutil.WriteFile(cg.Path(resource, "tasks"), []byte(pid), os.ModeAppend)
 		if err != nil {
 			return err
 		}
-
-		timeout := 5 * time.Second
-
-		start := time.Now()
-		for {
-			freezerState, err := ioutil.ReadFile(freezerPath)
-			if err != nil {
-				return fmt.Errorf("failed to check self_freezing state :: %v", err)
-			}
-
-			if strings.TrimSpace(string(freezerState)) == state {
-				return nil
-			}
-
-<<<<<<< HEAD
-func (cg *Cgroup) changeMemLimit(pause bool) error {
-	limitPath := cg.Path("memory", "memory.limit_in_bytes")
-	oldLimitRaw, err := ioutil.ReadFile(limitPath)
-	if err != nil {
-		return err
-	}
-	oldLimit, err := strconv.ParseInt(strings.TrimSpace(string(oldLimitRaw)), 10, 64)
-	if err != nil {
-		return err
-	}
-	oldLimitMB := int(oldLimit / 1024 / 1024)
-
-	newLimitMB := 0
-	if pause {
-		usagePath := cg.Path("memory", "memory.usage_in_bytes")
-		usageRaw, err := ioutil.ReadFile(usagePath)
-		if err != nil {
-			return err
-		}
-		usage, err := strconv.ParseInt(strings.TrimSpace(string(usageRaw)), 10, 64)
-		// if the mem usage cannot be read, return error
-		if err != nil {
-			return err
-		}
-		// as memory limit will be rounded down to the nearest multiple of 4096 (page size)
-		newLimitMB = int((usage + 4096) / 1024 / 1024)
-	} else {
-		newLimitMB = config.Conf.Sock_cgroups.Max_mem_mb
-	}
-
-	// if mem limit cannot be set, return error
-	if err := ioutil.WriteFile(limitPath, []byte(fmt.Sprintf("%dM", newLimitMB)), os.ModeAppend); err != nil {
-		return err
-	}
-
-	// adjust available mem in mem pool, contradictory to the change in limit itself
-	cg.pool.memPool.adjustAvailableMB(oldLimitMB - newLimitMB)
+	}
 
 	return nil
 }
 
-func (cg *Cgroup) readMemLimit() int {
+func (cg *Cgroup) setFreezeState(state string) error {
+	freezerPath := cg.Path("freezer", "freezer.state")
+	err := ioutil.WriteFile(freezerPath, []byte(state), os.ModeAppend)
+	if err != nil {
+		return err
+	}
+
+	timeout := 5 * time.Second
+
+	start := time.Now()
+	for {
+		freezerState, err := ioutil.ReadFile(freezerPath)
+		if err != nil {
+			return fmt.Errorf("failed to check self_freezing state :: %v", err)
+		}
+
+		if strings.TrimSpace(string(freezerState)) == state {
+			return nil
+		}
+
+		if time.Since(start) > timeout {
+			return fmt.Errorf("cgroup stuck on %s after %v (should be %s)", freezerState, timeout, state)
+		}
+
+		time.Sleep(1 * time.Millisecond)
+	}
+}
+
+// get mem usage in bytes
+func (cg *Cgroup) getMemUsage() (int64, error) {
+	usagePath := cg.Path("memory", "memory.usage_in_bytes")
+	usageRaw, err := ioutil.ReadFile(usagePath)
+	if err != nil {
+		return -1, err
+	}
+	usage, err := strconv.ParseInt(strings.TrimSpace(string(usageRaw)), 10, 64)
+	// if the mem usage cannot be read, return error
+	if err != nil {
+		return -1, err
+	}
+	return usage, nil
+}
+
+// set mem limit in bytes
+func (cg *Cgroup) getMemLimit() (int64, error) {
 	limitPath := cg.Path("memory", "memory.limit_in_bytes")
 	limitRaw, err := ioutil.ReadFile(limitPath)
 	if err != nil {
-		return -1
+		return -1, err
 	}
 	limit, err := strconv.ParseInt(strings.TrimSpace(string(limitRaw)), 10, 64)
 	if err != nil {
-		return -1
-	}
-	limitMB := int(limit / 1024 / 1024)
-	return limitMB
+		return -1, err
+	}
+	return limit, nil
+}
+
+// get mem limit in bytes
+func (cg *Cgroup) setMemLimit(newLimit int64) error {
+	limitPath := cg.Path("memory", "memory.limit_in_bytes")
+	// if mem limit cannot be set, return error
+	if err := ioutil.WriteFile(limitPath, []byte(fmt.Sprintf("%d", newLimit)), os.ModeAppend); err != nil {
+		return err
+	}
+
+	timeout := 5 * time.Second
+
+	start := time.Now()
+	for {
+		memLimit, err := cg.getMemLimit()
+		if err != nil {
+			return fmt.Errorf("failed to get mem limit :: %v", err)
+		}
+
+		if memLimit == newLimit {
+			return nil
+		}
+
+		if time.Since(start) > timeout {
+			return fmt.Errorf("cgroup stuck on setting mem limit after %v", timeout)
+		}
+
+		time.Sleep(1 * time.Millisecond)
+	}
 }
 
 func (cg *Cgroup) Pause() error {
-	// if the cgroup cannot be frozen, return error
-	if err := cg.setFreezeState("FROZEN"); err != nil {
-		return err
-	}
-
-	// if the mem limit cannot be changed, return error
-	if err := cg.changeMemLimit(true); err != nil {
-		return err
+	return cg.setFreezeState("FROZEN")
+}
+
+func (cg *Cgroup) Unpause() error {
+	return cg.setFreezeState("THAWED")
+}
+
+func (cg *Cgroup) GetPIDs() ([]string, error) {
+	// we could use any cgroup resource type, as they should all
+	// have the same procs
+	procsPath := cg.Path("freezer", "cgroup.procs")
+	pids, err := ioutil.ReadFile(procsPath)
+	if err != nil {
+		return nil, err
+	}
+
+	pidStr := strings.TrimSpace(string(pids))
+	if len(pidStr) == 0 {
+		return []string{}, nil
+	}
+
+	return strings.Split(pidStr, "\n"), nil
+}
+
+// CG may be in any state before (Paused/Unpaused), will be empty and Unpaused after
+func (cg *Cgroup) KillAllProcs() error {
+	if err := cg.Pause(); err != nil {
+		return err
+	}
+
+	pids, err := cg.GetPIDs()
+	if err != nil {
+		return err
+	}
+
+	for _, pidStr := range pids {
+		pid, err := strconv.Atoi(pidStr)
+		if err != nil {
+			return fmt.Errorf("bad pid string: %s :: %v", pidStr, err)
+		}
+
+		proc, err := os.FindProcess(pid)
+		if err != nil {
+			fmt.Errorf("failed to find process with pid: %d :: %v", pid, err)
+		}
+
+		// forced termination (not trappable)
+		err = proc.Signal(syscall.SIGKILL)
+		if err != nil {
+			fmt.Errorf("failed to send kill signal to process with pid: %d :: %v", pid, err)
+		}
+	}
+
+	if err := cg.Unpause(); err != nil {
+		return err
+	}
+
+Loop:
+	for i := 0; ; i++ {
+		pids, err := cg.GetPIDs()
+		if err != nil {
+			return err
+		} else if len(pids) == 0 {
+			break Loop
+		} else if i%1000 == 0 {
+			cg.pool.printf("waiting for %d procs in %s to die", len(pids), cg.Name)
+		}
+		time.Sleep(1 * time.Millisecond)
 	}
 
 	return nil
 }
 
-func (cg *Cgroup) Unpause() error {
-	// if the mem limit cannot be changed, return error
-	if err := cg.changeMemLimit(false); err != nil {
-		return err
-	}
-	// if the cgroup cannot be thawed, return error
-	if err := cg.setFreezeState("THAWED"); err != nil {
-		return err
-	}
-=======
-			if time.Since(start) > timeout {
-				return fmt.Errorf("cgroup stuck on %s after %v (should be %s)", freezerState, timeout, state)
-			}
-
-			time.Sleep(1 * time.Millisecond)
-		}
-	}
-
-    // get mem usage in bytes
-	func (cg *Cgroup) getMemUsage() (int64, error) {
-        usagePath := cg.Path("memory", "memory.usage_in_bytes")
-        usageRaw, err := ioutil.ReadFile(usagePath)
-        if err != nil {
-            return -1, err
-        }
-        usage, err := strconv.ParseInt(strings.TrimSpace(string(usageRaw)), 10, 64)
-        // if the mem usage cannot be read, return error
-        if err != nil {
-            return -1, err
-        }
-		// usageMB := int(usage / 1024 / 1024)
-		return usage, nil
-	}
-
-    // set mem limit in bytes
-	func (cg *Cgroup) getMemLimit() (int64, error) {
-		limitPath := cg.Path("memory", "memory.limit_in_bytes")
-		limitRaw, err := ioutil.ReadFile(limitPath)
-		if err != nil {
-			return -1, err
-		}
-		limit, err := strconv.ParseInt(strings.TrimSpace(string(limitRaw)), 10, 64)
-		if err != nil {
-			return -1, err
-		}
-		// limitMB := int(limit / 1024 / 1024)
-		return limit, nil
-	}
-
-    // get mem limit in bytes
-	func (cg *Cgroup) setMemLimit(newLimit int64) error {
-		limitPath := cg.Path("memory", "memory.limit_in_bytes")
-		// if mem limit cannot be set, return error
-		if err := ioutil.WriteFile(limitPath, []byte(fmt.Sprintf("%d", newLimit)), os.ModeAppend); err != nil {
-			return err
-		}
-
-		timeout := 5 * time.Second
-
-		start := time.Now()
-		for {
-            memLimit, err := cg.getMemLimit()
-			if err != nil {
-				return fmt.Errorf("failed to get mem limit :: %v", err)
-			}
->>>>>>> b97407fe
-
-			if memLimit == newLimit {
-				return nil
-			}
-
-			if time.Since(start) > timeout {
-				return fmt.Errorf("cgroup stuck on setting mem limit after %v", timeout)
-			}
-
-			time.Sleep(1 * time.Millisecond)
-		}
-    }
-
-	// func (cg *Cgroup) changeMemLimit(pause bool) error {
-	// 	limitPath := cg.Path("memory", "memory.limit_in_bytes")
-	// 	oldLimitRaw, err := ioutil.ReadFile(limitPath)
-	// 	if err != nil {
-	// 		return err
-	// 	}
-	// 	oldLimit, err := strconv.ParseInt(strings.TrimSpace(string(oldLimitRaw)), 10, 64)
-	// 	if err != nil {
-	// 		return err
-	// 	}
-	// 	oldLimitMB := int(oldLimit / 1024 / 1024)
-
-	// 	newLimitMB := 0
-	// 	if pause {
-	// 		usagePath := cg.Path("memory", "memory.usage_in_bytes")
-	// 		usageRaw, err := ioutil.ReadFile(usagePath)
-	// 		if err != nil {
-	// 			return err
-	// 		}
-	// 		usage, err := strconv.ParseInt(strings.TrimSpace(string(usageRaw)), 10, 64)
-	// 		// if the mem usage cannot be read, return error
-	// 		if err != nil {
-	// 			return err
-	// 		}
-	// 		// as memory limit will be rounded down to the nearest multiple of 4096 (page size)
-	// 		newLimitMB = int((usage + 4096) / 1024 / 1024)
-	// 	} else {
-	// 		newLimitMB = config.Conf.Sock_cgroups.Max_mem_mb
-	// 	}
-
-	// 	// if mem limit cannot be set, return error
-	// 	if err := ioutil.WriteFile(limitPath, []byte(fmt.Sprintf("%dM", newLimitMB)), os.ModeAppend); err != nil {
-	// 		return err
-	// 	}
-
-	// 	// adjust available mem in mem pool, contradictory to the change in limit itself
-	// 	cg.pool.memPool.adjustAvailableMB(oldLimitMB - newLimitMB) 
-
-	// 	return nil
-	// }
-
-	func (cg *Cgroup) Pause() error {
-        return cg.setFreezeState("FROZEN")
-		// // if the cgroup cannot be frozen, return error
-		// if err := cg.setFreezeState("FROZEN"); err != nil {
-		// 	return err
-		// }
-
-		// // if the mem limit cannot be changed, return error
-		// if err := cg.changeMemLimit(true); err != nil {
-		// 	return err
-		// }
-
-		// cg.pool.printf("available mem after pause: %d", cg.pool.memPool.adjustAvailableMB(0))
-		// cg.pool.printf("mem limit read from file after pause: %d", cg.readMemLimit())
-
-		// return nil
-	}
-
-
-	func (cg *Cgroup) Unpause() error {
-        return cg.setFreezeState("THAWED")
-		// // if the mem limit cannot be changed, return error
-		// if err := cg.changeMemLimit(false); err != nil {
-		// 	return err
-		// }
-		// // if the cgroup cannot be thawed, return error
-		// if err := cg.setFreezeState("THAWED"); err != nil {
-		// 	return err
-		// }
-
-		// cg.pool.printf("available mem after unpause: %d", cg.pool.memPool.adjustAvailableMB(0))
-		// cg.pool.printf("mem limit read from file after unpause: %d", cg.readMemLimit())
-
-		// return nil
-	}
-
-	func (cg *Cgroup) GetPIDs() ([]string, error) {
-		// we could use any cgroup resource type, as they should all
-		// have the same procs
-		procsPath := cg.Path("freezer", "cgroup.procs")
-		pids, err := ioutil.ReadFile(procsPath)
-		if err != nil {
-			return nil, err
-		}
-
-		pidStr := strings.TrimSpace(string(pids))
-		if len(pidStr) == 0 {
-			return []string{}, nil
-		}
-
-		return strings.Split(pidStr, "\n"), nil
-	}
-
-	// CG may be in any state before (Paused/Unpaused), will be empty and Unpaused after
-	func (cg *Cgroup) KillAllProcs() error {
-		if err := cg.Pause(); err != nil {
-			return err
-		}
-
-		pids, err := cg.GetPIDs()
-		if err != nil {
-			return err
-		}
-
-		for _, pidStr := range pids {
-			pid, err := strconv.Atoi(pidStr)
-			if err != nil {
-				return fmt.Errorf("bad pid string: %s :: %v", pidStr, err)
-			}
-
-			proc, err := os.FindProcess(pid)
-			if err != nil {
-				fmt.Errorf("failed to find process with pid: %d :: %v", pid, err)
-			}
-
-			// forced termination (not trappable)
-			err = proc.Signal(syscall.SIGKILL)
-			if err != nil {
-				fmt.Errorf("failed to send kill signal to process with pid: %d :: %v", pid, err)
-			}
-		}
-
-		if err := cg.Unpause(); err != nil {
-			return err
-		}
-
-		Loop:
-		for i := 0; ; i++ {
-			pids, err := cg.GetPIDs()
-			if err != nil {
-				return err
-			} else if len(pids) == 0 {
-				break Loop
-			} else if i%1000 == 0 {
-				cg.pool.printf("waiting for %d procs in %s to die", len(pids), cg.Name)
-			}
-			time.Sleep(1 * time.Millisecond)
-		}
-
-		return nil
-	}
-
-	func (cg *Cgroup) Init() {
-		for _, resource := range cgroupList {
-			path := cg.Path(resource, "")
-			if err := syscall.Mkdir(path, 0700); err != nil {
-				panic(fmt.Errorf("Mkdir %s: %s", path, err))
-			}
-		}
-
-		// set limits based on config
-		path := cg.Path("pids", "pids.max")
-		err := ioutil.WriteFile(path, []byte(fmt.Sprintf("%d", config.Conf.Sock_cgroups.Max_procs)), os.ModeAppend)
-		if err != nil {
-			panic(fmt.Errorf("Error setting pids.max: %s", err))
-		}
-
-		path = cg.Path("memory", "memory.limit_in_bytes")
-		err = ioutil.WriteFile(path, []byte(fmt.Sprintf("%dM", config.Conf.Sock_cgroups.Max_mem_mb)), os.ModeAppend)
-		if err != nil {
-			panic(fmt.Errorf("Error setting pids.max: %s", err))
-		}
-	}
-
-	func (cg *Cgroup) Release() {
-		pids, err := cg.GetPIDs()
-		if err != nil {
-			panic(err)
-		} else if len(pids) != 0 {
-			panic(fmt.Errorf("Cannot release cgroup that contains processes: %v", pids))
-		}
-
-		// if there's room in the recycled channel, add it there.
-		// Otherwise, just delete it.
-		select {
-		case cg.pool.recycled <- cg:
-		default:
-			cg.destroy()
-		}
-	}
-
-	func (cg *Cgroup) destroy() {
-		for _, resource := range cgroupList {
-			path := cg.Path(resource, "")
-			if err := syscall.Rmdir(path); err != nil {
-				panic(fmt.Errorf("Rmdir %s: %s", path, err))
-			}
-		}
-	}+func (cg *Cgroup) Init() {
+	for _, resource := range cgroupList {
+		path := cg.Path(resource, "")
+		if err := syscall.Mkdir(path, 0700); err != nil {
+			panic(fmt.Errorf("Mkdir %s: %s", path, err))
+		}
+	}
+
+	// set limits based on config
+	path := cg.Path("pids", "pids.max")
+	err := ioutil.WriteFile(path, []byte(fmt.Sprintf("%d", config.Conf.Sock_cgroups.Max_procs)), os.ModeAppend)
+	if err != nil {
+		panic(fmt.Errorf("Error setting pids.max: %s", err))
+	}
+
+	path = cg.Path("memory", "memory.limit_in_bytes")
+	err = ioutil.WriteFile(path, []byte(fmt.Sprintf("%dM", config.Conf.Sock_cgroups.Max_mem_mb)), os.ModeAppend)
+	if err != nil {
+		panic(fmt.Errorf("Error setting pids.max: %s", err))
+	}
+}
+
+func (cg *Cgroup) Release() {
+	pids, err := cg.GetPIDs()
+	if err != nil {
+		panic(err)
+	} else if len(pids) != 0 {
+		panic(fmt.Errorf("Cannot release cgroup that contains processes: %v", pids))
+	}
+
+	// if there's room in the recycled channel, add it there.
+	// Otherwise, just delete it.
+	select {
+	case cg.pool.recycled <- cg:
+	default:
+		cg.destroy()
+	}
+}
+
+func (cg *Cgroup) destroy() {
+	for _, resource := range cgroupList {
+		path := cg.Path(resource, "")
+		if err := syscall.Rmdir(path); err != nil {
+			panic(fmt.Errorf("Rmdir %s: %s", path, err))
+		}
+	}
+}