package common

import (
	"encoding/json"
	"fmt"
	"io/ioutil"
	"log"
	"path"
	"path/filepath"
	"syscall"

	"github.com/urfave/cli/v2"
)

// Configuration is stored globally here
var Conf *Config

// Config represents the configuration for a worker server.
type Config struct {
	// worker directory, which contains handler code, pid file, logs, etc.
	Worker_dir string `json:"worker_dir"`

	// Url/ip the worker server listens to
	Worker_url string `json:"worker_url"`

	// port the worker server listens to
	Worker_port string `json:"worker_port"`

	// log output of the runtime and proxy?
	Log_output bool `json:"log_output"`

	// sandbox type: "docker" or "sock"
	// currently ignored as cgroup sandbox is not fully integrated
	Sandbox string `json:"sandbox"`

	// what kind of server should be launched?  (e.g., lambda or sock)
	Server_mode string `json:"server_mode"`

	// location where code packages are stored.  Could be URL or local file path.
	Registry string `json:"registry"`

	// how long should some previously pulled code be used without a check for a newer version?
	Registry_cache_ms int `json:"registry_cache_ms"`

	// directory to install packages to, that sandboxes will read from
	Pkgs_dir string

	// pip index address for installing python packages
	Pip_index string `json:"pip_mirror"`

	// CACHE OPTIONS
	Mem_pool_mb int `json:"mem_pool_mb"`

	// can be empty (use root zygote only), a JSON obj (specifying
	// the tree), or a path (to a file specifying the tree)
	Import_cache_tree any `json:"import_cache_tree"`

	// base image path for sock containers
	SOCK_base_path string `json:"sock_base_path"`

	// pass through to sandbox envirenment variable
	Sandbox_config any `json:"sandbox_config"`

	// which OCI implementation to use for the docker sandbox (e.g., runc or runsc)
	Docker_runtime string `json:"docker_runtime"`

	Limits   LimitsConfig   `json:"limits"`
	Features FeaturesConfig `json:"features"`
	Trace    TraceConfig    `json:"trace"`
	Storage  StorageConfig  `json:"storage"`

	/////////////////////////////////////////////////////////////////////////////////////////////////////////////////////////////////
	Log		 LogConfig		`json:"log"`
}

type FeaturesConfig struct {
	Reuse_cgroups       bool   `json:"reuse_cgroups"`
	Import_cache        string `json:"import_cache"`
	Downsize_paused_mem bool   `json:"downsize_paused_mem"`
	Enable_seccomp      bool   `json:"enable_seccomp"`
}

type TraceConfig struct {
	Format  		string `json:"format"`
	Log_file_dir 	string `json:"log_file_dir"`
	Cgroups 		bool `json:"cgroups"`
	Memory  		bool `json:"memory"`
	Evictor 		bool `json:"evictor"`
	Package 		bool `json:"package"`
	Latency 		bool `json:"latency"`
	Cgroups_level	string `json:"cgroups_level"`
}

/////////////////////////////////////////////////////////////////////////////////////////////////////////////////////////////////
type LogConfig struct {
	LogFormat		string `json:"log_format"`
	Log_file_dir	string `json:"log_file_dir"`
	CgroupsLevel 	string `json:"cgroups_level"`
	SocksLevel		string `json:"socks_level"`
}
/////////////////////////////////////////////////////////////////////////////////////////////////////////////////////////////////


type StoreString string

func (s StoreString) Mode() StoreMode {
	switch s {
	case "":
		return STORE_REGULAR
	case "memory":
		return STORE_MEMORY
	case "private":
		return STORE_PRIVATE
	default:
		panic(fmt.Errorf("unexpected storage type: '%v'", s))
	}
}

type StorageConfig struct {
	// should be empty, "memory", or "private"
	Root    StoreString `json:"root"`
	Scratch StoreString `json:"scratch"`
	Code    StoreString `json:"code"`
}

type LimitsConfig struct {
	// how many processes can be created within a Sandbox?
	Procs int `json:"procs"`

	// how much memory can a regular lambda use?  The lambda can
	// always set a lower limit for itself.
	Mem_mb int `json:"mem_mb"`

	// what percent of a core can it use per period?  (0-100, or more for multiple cores)
	CPU_percent int `json:"cpu_percent"`

	// how many seconds can Lambdas run?  (maybe be overridden on per-lambda basis)
	Max_runtime_default int `json:"max_runtime_default"`

	// how aggressively will the mem of the Sandbox be swapped?
	Swappiness int `json:"swappiness"`

	// how much memory do we use for an admin lambda that is used
	// for pip installs?
	Installer_mem_mb int `json:"installer_mem_mb"`
}

// Choose reasonable defaults for a worker deployment (based on memory capacity).
// olPath need not exist (it is used to determine default paths for registry, etc).
func LoadDefaults(olPath string) error {
	workerDir := filepath.Join(olPath, "worker")
	registryDir := filepath.Join(olPath, "registry")
	baseImgDir := filepath.Join(olPath, "lambda")
	zygoteTreePath := filepath.Join(olPath, "default-zygotes-40.json")
	packagesDir := filepath.Join(baseImgDir, "packages")
	logfileDir := filepath.Join(olPath, "log")

	// split anything above 512 MB evenly between handler and import cache
	in := &syscall.Sysinfo_t{}
	err := syscall.Sysinfo(in)
	if err != nil {
		return err
	}
	totalMb := uint64(in.Totalram) * uint64(in.Unit) / 1024 / 1024
	memPoolMb := Max(int(totalMb-500), 500)

	Conf = &Config{
		Worker_dir:        workerDir,
		Server_mode:       "lambda",
		Worker_url:        "localhost",
		Worker_port:       "5000",
		Registry:          registryDir,
		Sandbox:           "sock",
		Log_output:        true,
		Pkgs_dir:          packagesDir,
		Sandbox_config:    map[string]any{},
		SOCK_base_path:    baseImgDir,
		Registry_cache_ms: 5000, // 5 seconds
		Mem_pool_mb:       memPoolMb,
		Import_cache_tree: zygoteTreePath,
		Limits: LimitsConfig{
			Procs:               10,
			Mem_mb:              50,
			CPU_percent:         100,
			Max_runtime_default: 30,
			Installer_mem_mb:    Max(250, Min(500, memPoolMb/2)),
			Swappiness:          0,
		},
		Features: FeaturesConfig{
			Import_cache:        "tree",
			Downsize_paused_mem: true,
			Enable_seccomp:      true,
		},
		Trace: TraceConfig{
			Format: "default",
			Log_file_dir: logfileDir,
			Cgroups: false,
			Memory:  false,
			Evictor: false,
			Package: false,
			Latency: false,
			Cgroups_level: "INFO",
		},
		Storage: StorageConfig{
			Root:    "private",
			Scratch: "",
			Code:    "",
		},
		Log: LogConfig{
			LogFormat: "default",
			Log_file_dir: logfileDir,
			CgroupsLevel: "INFO",
			SocksLevel: "INFO",
		},
	}

	return checkConf()
}

// ParseConfig reads a file and tries to parse it as a JSON string to a Config
// instance.
func LoadConf(path string) error {
	configRaw, err := ioutil.ReadFile(path)
	if err != nil {
		return fmt.Errorf("could not open config (%v): %v", path, err.Error())
	}

	if err := json.Unmarshal(configRaw, &Conf); err != nil {
		fmt.Printf("Bad config file (%s):\n%s\n", path, string(configRaw))
		return fmt.Errorf("could not parse config (%v): %v", path, err.Error())
	}

	return checkConf()
}

func checkConf() error {
	if !path.IsAbs(Conf.Worker_dir) {
		return fmt.Errorf("Worker_dir cannot be relative")
	}

	if Conf.Sandbox == "sock" {
		if Conf.SOCK_base_path == "" {
			return fmt.Errorf("must specify sock_base_path")
		}

		if !path.IsAbs(Conf.SOCK_base_path) {
			return fmt.Errorf("sock_base_path cannot be relative")
		}

		// evictor will ALWAYS try to kill if there's not
		// enough free memory to spin up another container.
		// So we need at least double a memory's needs,
		// otherwise anything running will immediately be
		// evicted.
		//
		// TODO: revise evictor and relax this
		minMem := 2 * Max(Conf.Limits.Installer_mem_mb, Conf.Limits.Mem_mb)
		if minMem > Conf.Mem_pool_mb {
			return fmt.Errorf("memPoolMb must be at least %d", minMem)
		}
	} else if Conf.Sandbox == "docker" {
		if Conf.Pkgs_dir == "" {
			return fmt.Errorf("must specify packages directory")
		}

		if !path.IsAbs(Conf.Pkgs_dir) {
			return fmt.Errorf("Pkgs_dir cannot be relative")
		}

		if Conf.Features.Import_cache != "" {
			return fmt.Errorf("features.import_cache must be disabled for docker Sandbox")
		}
	} else {
		return fmt.Errorf("Unknown Sandbox type '%s'", Conf.Sandbox)
	}

<<<<<<< HEAD
	if Conf.Trace.Format != "default" {
		if Conf.Trace.Format == "text" || Conf.Trace.Format == "json" {
			if Conf.Trace.Log_file_dir == "" {
				return fmt.Errorf("must specify log output directory under log_file_dir in config.json")
=======
	if Conf.Log.LogFormat != "default" {
		if Conf.Log.LogFormat == "text" || Conf.Log.LogFormat == "json" {
			if Conf.Log.Log_file_dir == "" {
				return fmt.Errorf("must specify log output directory")
>>>>>>> 103a3de4
			}
		} else {
			return fmt.Errorf("unknown log format")
		}
	}

	return nil
}

// SandboxConfJson marshals the Sandbox_config of the Config into a JSON string.
func SandboxConfJson() string {
	s, err := json.Marshal(Conf.Sandbox_config)
	if err != nil {
		panic(err)
	}
	return string(s)
}

// Dump prints the Config as a JSON string.
func DumpConf() {
	s, err := json.Marshal(Conf)
	if err != nil {
		panic(err)
	}
	log.Printf("CONFIG = %v\n", string(s))
}

// DumpStr returns the Config as an indented JSON string.
func DumpConfStr() string {
	s, err := json.MarshalIndent(Conf, "", "\t")
	if err != nil {
		panic(err)
	}
	return string(s)
}

// Save writes the Config as an indented JSON to path with 644 mode.
func SaveConf(path string) error {
	s, err := json.MarshalIndent(Conf, "", "\t")
	if err != nil {
		return err
	}
	return ioutil.WriteFile(path, s, 0644)
}

func GetOlPath(ctx *cli.Context) (string, error) {
	olPath := ctx.String("path")
	if olPath == "" {
		olPath = "default-ol"
	}
	return filepath.Abs(olPath)
}<|MERGE_RESOLUTION|>--- conflicted
+++ resolved
@@ -274,17 +274,10 @@
 		return fmt.Errorf("Unknown Sandbox type '%s'", Conf.Sandbox)
 	}
 
-<<<<<<< HEAD
 	if Conf.Trace.Format != "default" {
 		if Conf.Trace.Format == "text" || Conf.Trace.Format == "json" {
 			if Conf.Trace.Log_file_dir == "" {
 				return fmt.Errorf("must specify log output directory under log_file_dir in config.json")
-=======
-	if Conf.Log.LogFormat != "default" {
-		if Conf.Log.LogFormat == "text" || Conf.Log.LogFormat == "json" {
-			if Conf.Log.Log_file_dir == "" {
-				return fmt.Errorf("must specify log output directory")
->>>>>>> 103a3de4
 			}
 		} else {
 			return fmt.Errorf("unknown log format")
