--- conflicted
+++ resolved
@@ -32,11 +32,7 @@
     - name: Install rustc and clippy nightly
       uses: dtolnay/rust-toolchain@stable
       with:
-<<<<<<< HEAD
-         toolchain: nightly-2024-01-31 #make sure this matches the version in the rust-toolchain files
-=======
          toolchain: nightly-2024-04-23 #make sure this matches the version in the rust-toolchain files
->>>>>>> 0a834cee
          components: cargo, rustc, clippy, rustfmt
          target: wasm32-unknown-unknown
     - name: Setup rust dependency caching
