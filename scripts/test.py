--- conflicted
+++ resolved
@@ -308,7 +308,6 @@
         raise ValueError(f"r.text should be 'hi\n', not {repr(r.text)}")
 
 @test
-<<<<<<< HEAD
 def wsgi_post_echo_test():
     """Test that POST body is properly forwarded to WSGI/Flask apps"""
     url = 'http://localhost:5000/run/wsgi-post-echo'
@@ -326,7 +325,8 @@
     check_status_code(r)
     if r.text != test_json:
         raise ValueError(f"expected '{test_json}', but got '{r.text}'")
-=======
+
+@test
 def flask_entry_test():
     """Test OL_ENTRY_FILE feature with a Flask app using app.py instead of f.py"""
     # Test the index route
@@ -351,7 +351,6 @@
     data = r.json()
     if data.get("entry_file") != "app.py":
         raise ValueError(f"expected entry_file='app.py', got {data}")
->>>>>>> a1df905a
 
 @test
 def test_http_method_restrictions():
@@ -450,11 +449,8 @@
 
     # make sure we can use WSGI apps based on frameworks like Flask
     flask_test()
-<<<<<<< HEAD
     wsgi_post_echo_test()
-=======
     flask_entry_test()
->>>>>>> a1df905a
     test_http_method_restrictions()
 
     # test environment variables from ol.yaml
